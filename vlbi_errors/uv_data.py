import math
import copy
import numpy as np
import pyfits as pf
from collections import OrderedDict
from utils import baselines_2_ants, index_of, get_uv_correlations

try:
    import pylab
except ImportError:
    pylab = None
<<<<<<< HEAD
from utils import baselines_2_ants, get_uv_correlations
from utils import index_of
from utils import get_triangles, find_card_from_header
from data_io import Groups, IDI

vec_complex = np.vectorize(np.complex)

# TODO: add possibility to input/output in different FITS-formats (and other
# formats too).
# FIXME: Should i keep ``HDU`` in instances of ``UVData``?
# FIXME: How to deepcopy instances of ``UVData``?


def create_uvdata_from_fits_file(fname, structure='UV'):
    """
    Helper function for loading FITS-files.

        :param fname:
            Path to FITS-file.

        :param structure (optional):
            Structure of FITS-file. ``UV`` or ``IDI``. (default: ``UV``)

        :return:
            Instance of ``UVData`` class for the specified FITS-file.
    """

    assert(structure in ['UV', 'IDI'])

    structures = {'UV': Groups(), 'IDI': IDI()}
    uvdata = UVData(io=structures[structure])
    uvdata.load(fname)

    return uvdata
=======

vec_complex = np.vectorize(np.complex)
vec_int = np.vectorize(np.int)
>>>>>>> bd130ab9


class UVData(object):

    def __init__(self, fname):
        self.fname = fname
        self.hdulist = pf.open(fname)
        self.hdu = self.hdulist[0]
        self._stokes_dict = {'RR': 0, 'LL': 1, 'RL': 2, 'LR': 3}
        self.learn_data_structure(self.hdu)
        self._uvdata = self.view_uvdata({'COMPLEX': 0}) +\
            1j * self.view_uvdata({'COMPLEX': 1})
        self._error = None

<<<<<<< HEAD
    def __deepcopy__(self, memo):
        return create_uvdata_from_fits_file(self._io.hdulist.filename())

    def multiply(self, x):
        """
        Multiply visibilities on number.
        :param x:
        :return:
        """
        self_copy = copy.deepcopy(self)
        self_copy.uvdata = x * self.uvdata

        return self_copy

    # TODO: should i use ``_data['hands']`` attribute instead of ``uvdata``?
    def __add__(self, other):
=======
    def sync(self):
>>>>>>> bd130ab9
        """
        Sync internal representation with complex representation and update
        complex representation ``self._uvdata``. I need this because i don't
        know how to make a complex view to real numpy.ndarray
        """
        slices_dict = self.slices_dict.copy()
        slices_dict.update({'COMPLEX': 0})
        self.hdu.data.data[slices_dict.values()] = self.uvdata.real
        slices_dict.update({'COMPLEX': 1})
        self.hdu.data.data[slices_dict.values()] = self.uvdata.imag

    def save(self, data=None, fname=None):
        fname = fname or self.fname
        # Save data
        if data is None:
            self.hdulist.writeto(fname)
        else:
            # TODO: save data: #groups has changed
            new_hdu = pf.GroupsHDU(data)
            # PyFits updates header using given data (``GCOUNT``) anyway
            new_hdu.header = self.hdu.header

            hdulist = pf.HDUList([new_hdu])
            for hdu in self.hdulist[1:]:
                hdulist.append(hdu)
            hdulist.writeto(fname)

    # TODO: for IDI extend this method
    def learn_data_structure(self, hdu):
        # Learn parameters
        par_dict = OrderedDict()
        for i, par in enumerate(hdu.data.names):
            par_dict.update({par: i})
        self.par_dict = par_dict
        # Create mapping of FITS CTYPEi ``i`` number to dimensions of PyFits
        # hdu.data[`DATA`] (hdu.data.data) numpy.ndarray.
        data_dict = OrderedDict()
        data_dict.update({'GROUP': (0, hdu.header['GCOUNT'])})
        for i in range(hdu.header['NAXIS'], 1, -1):
            data_dict.update({hdu.header['CTYPE' + str(i)]:
                                     (hdu.header['NAXIS'] - i + 1,
                                      hdu.header['NAXIS' + str(i)])})
        # Save shape and dimensions of data recarray
        self.data_dict = data_dict
        self.nif = data_dict['IF'][1]
        self.nstokes = data_dict['STOKES'][1]

        # Create dictionary with necessary slices
        slices_dict = OrderedDict()
        for key, value in data_dict.items():
            if value[1] == 1 and key not in ['IF', 'STOKES']:
                slices_dict.update({key: 0})
            else:
                slices_dict.update({key: slice(None, None)})
        self.slices_dict = slices_dict
        uvdata_slices_dict = OrderedDict()
        for key, value in slices_dict.items():
            if value is not 0:
                uvdata_slices_dict.update({key: value})
        self.uvdata_slices_dict = uvdata_slices_dict

    def new_slices(self, key, key_slice):
        """
        Return view of internal ``hdu.data.data`` numpy.ndarray with given
        slice.
        """
        slices_dict = self.slices_dict.copy()
        slices_dict.update({key: key_slice})
        return slices_dict

    def view_uvdata(self, new_slices_dict):
        """
        Return A VIEW of internal ``hdu.data.data`` numpy.ndarray with given
        slices.

        :param slices_dict:
            Ex. {'COMPLEX': slice(0, 1), 'IF': slice(0, 2)}
        """
        slices_dict = self.slices_dict.copy()
        for key, key_slice in new_slices_dict.items():
            slices_dict.update({key: key_slice})
        return self.hdu.data.data[slices_dict.values()]

    @property
    def uvdata(self):
        """
        Returns (#groups, #if, #stokes,) complex numpy.ndarray with last
        dimension - real&imag part of visibilities. It is A COPY of
        ``hdu.data.data`` numpy.ndarray.
        """
        # Always return complex representation of internal ``hdu.data.data``
        return self._uvdata

    # FIXME: This solves problem! Syncing between complex and real
    # ``hdu.data.data``representation!
    @uvdata.setter
    def uvdata(self, other):
        # Updates A COPY of ``hdu.data.data`` numpy.ndarray (complex repr.)
        self._uvdata = other
        # Sync internal representation with changed complex representation.
        self.sync()

    @property
    def uvdata_freq_averaged(self):
        """
        :returns:
            ``self.uvdata`` averaged in IFs, that is complex numpy.ndarray with
            shape (#N, #stokes).
        """
        if self.nif > 1:
            result = np.mean(self.uvdata, axis=1)
        # FIXME: if self.nif=1 then np.mean for axis=1 will remove this
        # dimension. So don't need this else
        else:
            result = self.uvdata[:, 0, :]
        return result

    @property
    def baselines(self):
        """
        Returns list of baselines numbers.

        :return:
            List of baselines numbers.
        """
        result = list(set(self.hdu.columns[self.par_dict['BASELINE']].array))
        return vec_int(sorted((result)))

    @property
    def antennas(self):
        """
        Returns list of antennas numbers.

        :return:
            List of antennas numbers.
        """
        return baselines_2_ants(self.baselines)

    @property
    def scans(self):
        """
        Returns list of times that separates different scans. If NX table is
        present in the original

        :return:
            np.ndarray with shape (#scans, 2,) with start & stop time for each
                of #scans scans.
        """
        try:
            indx = self.hdulist.index_of('AIPS NX')
            print "Found AIPS NX table!"
        except KeyError:
            indx = None
            print "No AIPS NX table are found!"

        if indx is not None:
            nx_hdu = self.hdulist[indx]
            scans = (np.vstack((nx_hdu.data['TIME'], nx_hdu.data['TIME'] +
                                nx_hdu.data['TIME INTERVAL']))).T
        else:
            scans = None

        return scans

    @property
    def scans_bl(self):
        """
        Calculate scans for each baseline separately.

        It won't coincide with UVData.scans because different baselines have
        different number of scans.

        :return:
            Dictionary with scans borders for each baseline.
        """
        scans_dict = dict()
        all_times = self.hdu.columns[self.par_dict['DATE']].array
        all_a, all_b = np.histogram(all_times[1:] - all_times[:-1])
        for bl in self.baselines:
            print "Processing baseline ", bl
            bl_indxs = self._choose_uvdata(baselines=bl)[1]
            bl_times = self.hdu.columns[self.par_dict['DATE']].array[bl_indxs]
            a, b = np.histogram(bl_times[1:] - bl_times[:-1])
            # If baseline consists only of 1 scan
            if b[-1] < all_b[1]:
                scans_dict.update({bl: np.atleast_2d([bl_times[0],
                                                      bl_times[-1]])})
            # If baseline has > 1 scan
            else:
                scan_borders = bl_times[(np.where((bl_times[1:] -
                                                   bl_times[:-1]) > b[1])[0])]
                scans_list = [[bl_times[0], scan_borders[0]]]
                for i in range(len(scan_borders) - 1):
                    scans_list.append([float(bl_times[np.where(bl_times == scan_borders[i])[0] + 1]),
                                       scan_borders[i + 1]])
                scans_list.append([float(bl_times[np.where(bl_times == scan_borders[i + 1])[0] + 1]),
                                   bl_times[-1]])
                scans_dict.update({bl: np.asarray(scans_list)})

        return scans_dict

    @property
    def uvw(self):
        """
        Shortcut for all (u, v, w)-elements of self.

        :return:
            Numpy.ndarray with shape (N, 3,), where N is the number of (u, v, w)
            points.
        """
        u = self.hdu.columns[self.par_dict['UU--']].array
        v = self.hdu.columns[self.par_dict['VV--']].array
        w = self.hdu.columns[self.par_dict['WW--']].array
        return np.vstack((u, v, w)).T

    @property
    def uv(self):
        """
        Shortcut for (u, v) -coordinates of self.

        :return:
            Numpy.ndarray with shape (N, 2,), where N is the number of (u, v, w)
            points.
        """
        return self.uvw[:, :2]

    def _choose_uvdata(self, times=None, baselines=None, IF=None, stokes=None,
                       freq_average=False):
        """
        Method that returns chosen data from ``_data`` numpy structured array
        based on user specified parameters.

        All checks on IF and stokes are made here in one place. This method is
        used by methods that retrieve data, plotting methods.

        :param times (optional):
            Container with start & stop time or ``None``. If ``None`` then use
            all time. (default: ``None``)

        :param baselines (optional):
            One or iterable of baselines numbers or ``None``. If ``None`` then
            use all baselines. (default: ``None``)

        :parm IF (optional):
            One or iterable of IF numbers (1-#IF) or ``None``. If ``None`` then
            use all IFs. (default: ``None``)

        :param stokes (optional):
            Any string of: ``I``, ``Q``, ``U``, ``V``, ``RR``, ``LL``, ``RL``,
            ``LR`` or ``None``. If ``None`` then use all available stokes.
            (default: ``None``)

        :return:
            Two numpy.ndarrays, where first array is array of data with shape
            (#N, #IF, #STOKES) and second array is boolean numpy array of
            indexes of data in original PyFits record array.
        """
        # Copy with shape (#N, #IF, #STOKES, 2,)
        uvdata = self.uvdata

        # TODO: create general method for retrieving indexes of structured array
        # where the specified fields are equal to specified values. Also
        # consider using different types of fields: interval values (time),
        # equality to some values (baseline, IF), etc.
        if baselines is None:
            baselines = self.baselines
            indxs = np.ones(len(uvdata), dtype=bool)
        else:
            indxs = np.zeros(len(uvdata), dtype=bool)
            baselines_list = list()
            # If ``baselines`` is iterable
            try:
                baselines_list.extend(baselines)
            # If ``baselines`` is not iterable (int)
            except TypeError:
                baselines_list.append(baselines)

            # Check that given baseline numbers are among existing ones
            assert(set(baselines_list).issubset(self.baselines))

            # Find indexes of structured array (in zero dim) with given
            # baselines
            for baseline in baselines_list:
                # TODO: Vectorize that shit
                indxs = np.logical_or(indxs, self.hdu.columns[self.par_dict['BASELINE']].array == baseline)

        # If we are given some time interval then find among ``indxs`` only
        # those from given time interval
        if times is not None:
            # Assert that ``times`` consists of start and stop
            assert(len(times) == 2)
            lower_indxs = self.hdu.columns[self.par_dict['DATE']].array <\
                          times[1]
            high_indxs = self.hdu.columns[self.par_dict['DATE']].array >\
                         times[0]
            time_indxs = np.logical_and(lower_indxs, high_indxs)
            indxs = np.logical_and(indxs, time_indxs)

        if IF is None:
            IF = np.arange(self.nif) + 1
        else:
            IF_list = list()
            # If ``IF`` is iterable
            try:
                IF_list.extend(IF)
            # If ``IF`` is not iterable (int)
            except TypeError:
                IF_list.append(IF)
            IF = np.array(IF_list)

        if not set(IF).issubset(np.arange(1, self.nif + 1)):
            raise Exception('Choose IF numbers from ' + str(1) + ' to ' +
                            str(self.nif))
        IF -= 1

        if stokes == 'I':
            # I = 0.5 * (RR + LL)
            result = 0.5 * (uvdata[indxs][:, IF, 0] + uvdata[indxs][:, IF, 1])

        elif stokes == 'V':
            # V = 0.5 * (RR - LL)
            result = 0.5 * (uvdata[indxs][:, IF, 0] - uvdata[indxs][:, IF, 1])

        elif stokes == 'Q':
            # V = 0.5 * (LR + RL)
            result = 0.5 * (uvdata[indxs][:, IF, 3] + uvdata[indxs][:, IF, 2])

        elif stokes == 'U':
            # V = 0.5 * 1j * (LR - RL)
            result = 0.5 * 1j * (uvdata[indxs][:, IF, 3] - uvdata[indxs][:, IF, 2])

        elif stokes in self._stokes_dict.keys():
            result = uvdata[indxs][:, IF, self._stokes_dict[stokes]]

        elif stokes is None:
            # When fetching all stokes then need [:, None] tips
            result = uvdata[indxs][:, IF[:, None], np.arange(self.nstokes)]

        else:
            raise Exception('Allowed stokes parameters: I, Q, U, V, RR, LL, RL,'
                            'LR or (default) all [RR, LL, RL, LR].')

        if freq_average:
            result = np.mean(result, axis=1)

        return result, indxs

    # TODO: use qq = scipy.stats.probplot((v-mean(v))/std(v), fit=0) then
    # plot(qq[0], qq[1]) - how to check normality
    # TODO: should i fit gaussians? - np.std <=> scipy.stats.norm.fit()! NO FIT!
    def noise(self, split_scans=False, use_V=True, average_freq=False):
        """
        Calculate noise for each baseline. If ``split_scans`` is True then
        calculate noise for each scan too. If ``use_V`` is True then use stokes
        V data (`RR`` - ``LL``) for computation assuming no signal in V. Else
        use successive differences approach (Brigg's dissertation).

        :param split_scans (optional):
            Should we calculate noise for each scan? (default: ``False``)

        :param use_V (optional):
            Use stokes V data (``RR`` - ``LL``) to calculate noise assuming no
            signal in stokes V? If ``False`` then use successive differences
            approach (see Brigg's dissertation). (default: ``True``)

        :param average_freq (optional):
            Use IF-averaged data for calculating noise? (default: ``False``)

<<<<<<< HEAD
    # TODO: convert time to datetime format and use date2num for plotting
    # TODO: make a kwarg argument - to plot in different symbols/colors
    def tplot(self, baselines=None, IF=None, stokes=None, style='a&p',
              freq_average=False, sym=None):
        """
        Method that plots uv-data vs. time.

        :param baselines (optional):
            One or iterable of baselines numbers or ``None``. If ``None`` then
            use all baselines. (default: ``None``)

        :parm IF (optional):
            One or iterable of IF numbers (1-#IF) or ``None``. If ``None`` then
            use all IFs. (default: ``None``)

        :param stokes (optional):
            Any string of: ``I``, ``Q``, ``U``, ``V``, ``RR``, ``LL``, ``RL``,
            ``LR`` or ``None``. If ``None`` then use ``I``.
            (default: ``None``)

        :param style (optional):
            How to plot complex visibilities - real and imaginary part
            (``re&im``) or amplitude and phase (``a&p``). (default: ``a&p``)

        .. note:: All checks are in ``_choose_uvdata`` method.
        """

        if not pylab:
            raise Exception('Install ``pylab`` for plotting!')

        if not stokes:
            stokes = 'I'

        uvdata, indxs = self._choose_uvdata(baselines=baselines, IF=IF,
                                          stokes=stokes,
                                          freq_average=freq_average)
        # TODO: i need function to choose parameters
        times = self.data[indxs]['time']

        if style == 'a&p':
            a1 = np.angle(uvdata)
            a2 = np.real(np.sqrt(uvdata * np.conj(uvdata)))
        elif style == 're&im':
            a1 = uvdata.real
            a2 = uvdata.imag
        else:
            raise Exception('Only ``a&p`` and ``re&im`` styles are allowed!')

        if not freq_average:

            # # of chosen IFs
            n_if = np.shape(uvdata)[1]

            # TODO: define colors
            try:
                syms = self.__color_list[:n_if]
            except AttributeError:
                print "Define self.__color_list to show in different colors!"
                syms = ['.k'] * n_if

            pylab.subplot(2, 1, 1)
            for _if in range(n_if):
                # TODO: plot in different colors and make a legend
                pylab.plot(times, a1[:, _if], syms[_if])
            pylab.subplot(2, 1, 2)
            for _if in range(n_if):
                pylab.plot(times, a2[:, _if], syms[_if])
                if style == 'a&p':
                    pylab.ylim([-math.pi, math.pi])
            pylab.show()

        else:
            if not sym:
                sym = '.k'
            pylab.subplot(2, 1, 1)
            pylab.plot(times, a1, sym)
            pylab.subplot(2, 1, 2)
            pylab.plot(times, a2, sym)
            if style == 'a&p':
                pylab.ylim([-math.pi, math.pi])
            pylab.show()

    # TODO: Implement PA[deg] slicing of uv-plane with keyword argument ``PA``.
    # TODO: Add ``model`` kwarg for plotting image plane model with data
    # together.
    # TODO: Add ``plot_noise`` boolean kwarg for plotting error bars also. (Use
    # ``UVData.noise()`` method for finding noise values.)
    # TODO: implement antennas/baselines arguments as in ``uv_coverage``.
    def uvplot(self, baselines=None, IF=None, stokes=None, style='a&p',
               freq_average=False, sym=None):
        """
        Method that plots uv-data for given baseline vs. uv-radius.

        :param baselines (optional):
            One or iterable of baselines numbers or ``None``. If ``None`` then
            use all baselines. (default: ``None``)

        :parm IF (optional):
            One or iterable of IF numbers (1-#IF) or ``None``. If ``None`` then
            use all IFs. (default: ``None``)

        :param stokes (optional):
            Any string of: ``I``, ``Q``, ``U``, ``V``, ``RR``, ``LL``, ``RL``,
            ``LR`` or ``None``. If ``None`` then use ``I``.
            (default: ``None``)

        :param style (optional):
            How to plot complex visibilities - real and imaginary part
            (``re&im``) or amplitude and phase (``a&p``). (default: ``a&p``)

        .. note:: All checks are in ``_choose_uvdata`` method.
        """

        if not pylab:
            raise Exception('Install ``pylab`` for plotting!')

        if not stokes:
            stokes = 'I'

        uvdata, indxs = self._choose_uvdata(baselines=baselines, IF=IF,
                                          stokes=stokes,
                                          freq_average=freq_average)

        # TODO: i need function choose parameters
        uv = self.uv[indxs]
        uv_radius = np.sqrt(uv[:, 0] ** 2 + uv[:, 1] ** 2)

        if style == 'a&p':
            a1 = np.angle(uvdata)
            a2 = np.real(np.sqrt(uvdata * np.conj(uvdata)))
        elif style == 're&im':
            a1 = uvdata.real
            a2 = uvdata.imag
        else:
            raise Exception('Only ``a&p`` and ``re&im`` styles are allowed!')

        if not freq_average:
            # # of chosen IFs
            # TODO: Better use len(IF) if ``data`` shape will change sometimes.
            n_if = np.shape(uvdata)[1]

            # TODO: define colors
            try:
                syms = self.__color_list[:n_if]
            except AttributeError:
                print "Define self.__color_list to show in different colors!"
                if not sym:
                    sym = '.k'
                syms = [sym] * n_if

            pylab.subplot(2, 1, 1)
            for _if in range(n_if):
                # TODO: plot in different colors and make a legend
                pylab.plot(uv_radius, a2[:, _if], syms[_if])
            pylab.subplot(2, 1, 2)
            for _if in range(n_if):
                pylab.plot(uv_radius, a1[:, _if], syms[_if])
                if style == 'a&p':
                    pylab.ylim([-math.pi, math.pi])
            pylab.show()
        else:
            if not sym:
                sym = '.k'
            pylab.subplot(2, 1, 1)
            pylab.plot(uv_radius, a2, sym)
            pylab.subplot(2, 1, 2)
            pylab.plot(uv_radius, a1, sym)
            if style == 'a&p':
                pylab.ylim([-math.pi, math.pi])
            pylab.show()

    def uvplot_model(self, model, baselines=None, stokes=None, style='a&p'):
        """
        Plot given image plain model.

        :param model:
            Instance of ``Model`` class.

        :param baselines (optional):
            One or iterable of baselines numbers or ``None``. If ``None`` then
            use all baselines. (default: ``None``)

        :parm IF (optional):
            One or iterable of IF numbers (1-#IF) or ``None``. If ``None`` then
            use all IFs. (default: ``None``)

        :param stokes (optional):
            Any string of: ``I``, ``Q``, ``U``, ``V``, ``RR``, ``LL``, ``RL``,
            ``LR`` or ``None``. If ``None`` then use ``I``.
            (default: ``None``)

        :param style (optional):
            How to plot complex visibilities - real and imaginary part
            (``re&im``) or amplitude and phase (``a&p``). (default: ``a&p``)
        """
        # Copy ``model``, choose ``uvws`` given ``baselines`` and set ``_uvws``
        # atribute of ``model``'s copy to calculated ``uvws``. Use
        # ``model.uvplot()`` method to plot model.
        raise NotImplementedError

    @property
    def baselines(self):
        """
        Returns list of baselines numbers.

        :return:
            List of baselines numbers.
        """
        return sorted(list(set(self.data['baseline'])))

    @property
    def antennas(self):
        """
        Returns list of antennas numbers.

        :return:
            List of antennas numbers.
        """
        return baselines_2_ants(self.baselines)

    @property
    def scans(self):
        """
        Returns list of times that separates different scans. If no AIPS NX
        table is present in the original FITS-file then return None.

        :return:
        """
        return self._io.scans

    # FIXME: doesn't work for ``J0005+3820_X_1998_06_24_fey_vis.fits``
    @property
    def scans_bl(self):
        """
        Calculate scans for each baseline separately.

        It won't coincide with UVData.scans because different baselines have
        different number of scans.

        :return:
            Dictionary with scans borders for each baseline.
        """
        scans_dict = dict()
        all_times = self.data['time']
        all_a, all_b = np.histogram(all_times[1:] - all_times[:-1])
        for bl in self.baselines:
            print "Processing baseline ", bl
            bl_times = self.data[self._choose_uvdata(baselines=bl)[1]]['time']
            a, b = np.histogram(bl_times[1:] - bl_times[:-1])
            # If baseline consists only of 1 scan
            if b[-1] < all_b[1]:
                scans_dict.update({bl: np.atleast_2d([bl_times[0],
                                                      bl_times[-1]])})
            # If baseline has > 1 scan
            else:
                scan_borders = bl_times[(np.where((bl_times[1:] -
                                                   bl_times[:-1]) > b[1])[0])]
                scans_list = [[bl_times[0], scan_borders[0]]]
                for i in range(len(scan_borders) - 1):
                    scans_list.append([float(bl_times[np.where(bl_times == scan_borders[i])[0] + 1]),
                                       scan_borders[i + 1]])
                scans_list.append([float(bl_times[np.where(bl_times == scan_borders[i + 1])[0] + 1]),
                                   bl_times[-1]])
                scans_dict.update({bl: np.asarray(scans_list)})

        return scans_dict

    @property
    def uvw(self):
        """
        Shortcut for all (u, v, w)-elements of self.

        :return:
            Numpy.ndarray with shape (N, 3,), where N is the number of (u, v, w)
            points.
        """
        return self.data['uvw']

    @property
    def uv(self):
        """
        Shortcut for (u, v) -coordinates of self.

        :return:
            Numpy.ndarray with shape (N, 2,), where N is the number of (u, v, w)
            points.
        """
        # FIXME: for Petrov's rfc data
        k = 1.
        if abs(self.uvw[:, :2]).min() < 1.:
            k = 10. ** 9
        return k * self.uvw[:, :2]

    @property
    def uvdata_freq_averaged(self):
        """
        Shortcut for ``self.data['hands']`` averaged in IFs.

        :returns:
            ``self.data['hands']`` averaged in IFs, with shape (#vis,
            #stokes).
        """
        if self.nif > 1:
            result = np.mean(self.uvdata, axis=1)
        # FIXME: if self.nif=1 then np.mean for axis=1 will remove this
        # dimension. So don't need this else
        else:
            result = self.uvdata[:, 0, :]

        return result

    @property
    def data(self):
        """
        Shortcut for ``self._data``.

        :return:
            Structured numpy array ``self._data``.
        """
        return self._data

    @data.setter
    def data(self, data):
        self._data = data

    @property
    def uvdata(self):
        """
        Shortcut for ``self.data['hands']``.

        :return:
            Numpy.ndarray ``self._data['hands']``.
        """
        return self.data['hands']

    @uvdata.setter
    def uvdata(self, uvdata):
        self.data['hands'] = uvdata

    @property
    def frequency(self):
        """
        Frequency in Hz.
        """
        freq_card = find_card_from_header(self._io.hdu.header, value='FREQ')[0]
        return self._io.hdu.header['CRVAL{}'.format(freq_card[0][-1])]

    def error(self, average_freq=False):
        """
        Shortcut for error associated with each visibility.

        It uses noise calculations based on zero V stokes or successive
        differences implemented in ``noise()`` method to infer sigma of
        gaussian noise.  Later it is supposed to add more functionality (see
        Issue #8).

        :return:
            Numpy.ndarray with shape (#N, #IF, #stokes,) that repeats the shape
            of self.data['hands'] array.
        """
        if self._error is None:
            noise_dict = self.noise(use_V=False, split_scans=False,
                                    average_freq=average_freq)
            if not average_freq:
                self._error = np.empty((len(self.uvdata), self.nif,
                                        self.nstokes,), dtype=float)
            else:
                self._error = np.empty((len(self.uvdata), self.nstokes,),
                                       dtype=float)

            for i, baseline in enumerate(self.data['baseline']):
                self._error[i] = noise_dict[baseline]

        return self._error

    # TODO: use qq = scipy.stats.probplot((v-mean(v))/std(v), fit=0) then
    # plot(qq[0], qq[1]) - how to check normality
    # TODO: should i fit gaussians? - np.std <=> scipy.stats.norm.fit()! NO FIT!
    def noise(self, split_scans=False, use_V=True, average_freq=False):
        """
        Calculate noise for each baseline. If ``split_scans`` is True then
        calculate noise for each scan too. If ``use_V`` is True then use stokes
        V data (`RR`` - ``LL``) for computation assuming no signal in V. Else
        use successive differences approach (Brigg's dissertation).

        :param split_scans (optional):
            Should we calculate noise for each scan? (default: ``False``)

        :param use_V (optional):
            Use stokes V data (``RR`` - ``LL``) to calculate noise assuming no
            signal in stokes V? If ``False`` then use successive differences
            approach (see Brigg's dissertation). (default: ``True``)

        :param average_freq (optional):
            Use IF-averaged data for calculating noise? (default: ``False``)

=======
>>>>>>> bd130ab9
        :return:
            Dictionary with keys that are baseline numbers and values are
            arrays of noise std for each IF (if ``use_V==True``), or array with
            shape (#stokes, #if) with noise std values for each IF for each
            stokes parameter (eg. RR, LL, ...).
        """
        baselines_noises = dict()
        # FIXME: check that we have RR & LL correlations!
        if use_V:
            # Calculate dictionary {baseline: noise} (if split_scans is False)
            # or {baseline: [noises]} if split_scans is True.
            if not split_scans:
                for baseline in self.baselines:
                    baseline_uvdata = self._choose_uvdata(baselines=baseline)[0]
                    if average_freq:
                        baseline_uvdata = np.mean(baseline_uvdata, axis=1)
                    v = (baseline_uvdata[..., 0] - baseline_uvdata[..., 1]).real
                    mask = ~np.isnan(v)
                    baselines_noises[baseline] =\
                        np.asarray(np.std(np.ma.array(v, mask=np.invert(mask)).data,
                                          axis=0))
            else:
                # Use each scan
                for baseline in self.baselines:
                    baseline_noise = list()
                    for scan in self.scans_bl[baseline]:
                        # (#obs in scan, #nif, #nstokes,)
                        scan_baseline_uvdata = self._choose_uvdata(baselines=baseline,
                                                                   times=(scan[0],
                                                                          scan[1],))[0]
                        if average_freq:
                            # (#obs in scan, #nstokes,)
                            scan_baseline_uvdata = np.mean(scan_baseline_uvdata,
                                                           axis=1)
                        v = (scan_baseline_uvdata[..., 0] -
                             scan_baseline_uvdata[..., 1]).real
                        mask = ~np.isnan(v)
                        scan_noise = np.asarray(np.std(np.ma.array(v,
                                                                   mask=np.invert(mask)).data,
                                                       axis=0))
                        baseline_noise.append(scan_noise)
                    baselines_noises[baseline] = np.asarray(baseline_noise)

        else:
            if not split_scans:
                for baseline in self.baselines:
                    baseline_uvdata = self._choose_uvdata(baselines=baseline)[0]
                    if average_freq:
                        baseline_uvdata = np.mean(baseline_uvdata, axis=1)
                    differences = (baseline_uvdata[:-1, ...] -
                                   baseline_uvdata[1:, ...])
                    mask = ~np.isnan(differences)
                    baselines_noises[baseline] = \
                        np.asarray([np.std(np.ma.array(differences,
                                                       mask=np.invert(mask)).real[..., i], axis=0) for i
                                    in range(self.nstokes)]).T
            else:
                # Use each scan
                for baseline in self.baselines:
                    baseline_noise = list()
                    for scan in self.scans_bl[baseline]:
                        # shape = (#obs in scan, #nif, #nstokes,)
                        scan_baseline_uvdata = self._choose_uvdata(baselines=baseline,
                                                                   times=(scan[0],
                                                                          scan[1],))[0]
                        if average_freq:
                            # shape = (#obs in scan, #nstokes,)
                            scan_baseline_uvdata = np.mean(scan_baseline_uvdata,
                                                           axis=1)
                        # (#obs in scan, #nif, #nstokes,)
                        differences = (scan_baseline_uvdata[:-1, ...] -
                                       scan_baseline_uvdata[1:, ...])
                        mask = ~np.isnan(differences)
                        # (nif, nstokes,)
                        scan_noise = np.asarray([np.std(np.ma.array(differences,
                                                                    mask=np.invert(mask)).real[..., i],
                                                        axis=0) for i in
                                                 range(self.nstokes)]).T
                        baseline_noise.append(scan_noise)
                    baselines_noises[baseline] = np.asarray(baseline_noise)

        return baselines_noises

    # TODO: Add option for IF-depended noise (average_freq=False)
    def noise_add(self, noise=None, df=None, split_scans=False):
        """
        Add noise to visibilities. Here std - standard deviation of
        real/imaginary component.

        :param noise:
            Mapping from baseline number to:

            1) std of noise. Will use one value of std for all stokes and IFs.
            2) iterable of stds. Will use different values of std for different
            scans. Will use first #scans values from iterable and ignore others.

        :param df (optional):
            Number of d.o.f. for standard Student t-distribution used as noise
            model.  If set to ``None`` then use gaussian noise model. (default:
            ``None``)

        :param split_scans (optional):
            Is parameter ``noise`` is mapping from baseline numbers to
            iterables of std of noise for each scan on baseline? (default:
            ``False``)
        """

        # TODO: if on df before generating noise values
        for baseline, stds in noise.items():
            nscans = len(self.scans_bl[baseline])
            try:
                assert len(stds) >= nscans, "Give >= " + str(nscans) + \
                                            " stds for baseline " + \
                                            str(baseline)
                for i, std in enumerate(stds):
                    try:
                        scan = self.scans_bl[baseline][i]
                    except IndexError:
                        break
                    scan_baseline_uvdata, sc_bl_indxs = \
                        self._choose_uvdata(baselines=baseline,
                                            times=(scan[0], scan[1],))
                    n = np.prod(np.shape(scan_baseline_uvdata))
                    noise_to_add = vec_complex(np.random.normal(scale=std,
                                                                size=n),
                                               np.random.normal(scale=std,
                                                                size=n))
                    noise_to_add = np.reshape(noise_to_add,
                                              np.shape(scan_baseline_uvdata))
                    scan_baseline_uvdata += noise_to_add
                    self.uvdata[sc_bl_indxs] = scan_baseline_uvdata
            except TypeError:
                baseline_uvdata, bl_indxs = \
                    self._choose_uvdata(baselines=baseline)
                n = np.prod(np.shape(baseline_uvdata))
                noise_to_add = vec_complex(np.random.normal(scale=stds,
                                                            size=n),
                                           np.random.normal(scale=stds,
                                                            size=n))
                noise_to_add = np.reshape(noise_to_add,
                                          np.shape(baseline_uvdata))
                baseline_uvdata += noise_to_add
                self.uvdata[bl_indxs] = baseline_uvdata

    def error(self, average_freq=False):
        """
        Shortcut for error associated with each visibility.

        It uses noise calculations based on zero V stokes or successive
        differences implemented in ``noise()`` method to infer sigma of
        gaussian noise.  Later it is supposed to add more functionality (see
        Issue #8).

        :return:
            Numpy.ndarray with shape (#N, #IF, #stokes,) that repeats the shape
            of self.data['hands'] array.
        """
        if self._error is None:
            noise_dict = self.noise(use_V=False, split_scans=False,
                                    average_freq=average_freq)
            if not average_freq:
                self._error = np.empty((len(self.uvdata), self.nif,
                                        self.nstokes,), dtype=float)
            else:
                self._error = np.empty((len(self.uvdata), self.nstokes,),
                                       dtype=float)

            for i, baseline in enumerate(self.data['baseline']):
                self._error[i] = noise_dict[baseline]

        return self._error

    # TODO: use different stokes and symmetry!
    def uv_coverage(self, antennas=None, baselines=None, sym='.k', xinc=1,
                    times=None, x_range=None, y_range=None):
        """
        Make plots of uv-coverage for selected baselines/antennas.

        If ``antenna`` is not None, then plot tracs for all baselines of
        selected antenna with antennas specified in ``baselines``. It is like
        AIPS task UVPLOT with bparm=6,7,0.

        :param times (optional):
            Container with start & stop time or ``None``. If ``None`` then use
            all time. (default: ``None``)
        """
        if antennas is None:
            antennas = self.antennas

        if baselines is None:
            raise Exception("Provide some antenna num. for baselines!")
        else:
            baselines_list = list()
            # If ``baselines`` is iterable
            try:
                baselines_list.extend(baselines)
            # If ``baselines`` is not iterable (int)
            except TypeError:
                baselines_list.append(baselines)
            baselines = set(baselines_list)

        # Check that given baseline numbers are among existing ones
        assert(baselines.issubset(self.antennas))
        # Assert that we don't have one and the same antenna and baseline
        if len(baselines) == len(antennas) == 1:
            assert not baselines.issubset(antennas), "Zero spacing baseline!"

        # Find what baselines to display
        baselines_to_display = list()
        antennas_list = list()
        # If ``antennas`` is iterable
        try:
            antennas_list.extend(antennas)
        # If ``antennas`` is not iterable (int)
        except TypeError:
            antennas_list.append(antennas)
        for ant1 in antennas_list:
            for ant2 in baselines:
                if ant2 > ant1:
                    baselines_to_display.append(ant2 + 256 * ant1)
                elif ant2 < ant1:
                    baselines_to_display.append(ant1 + 256 * ant2)

        baselines_to_display = set(baselines_to_display)

        uvdata, indxs = self._choose_uvdata(times=times,
                                            baselines=baselines_to_display,
                                            freq_average=True)

        u = self.hdu.columns[self.par_dict['UU--']].array[indxs]
        v = self.hdu.columns[self.par_dict['VV--']].array[indxs]
        uv = np.vstack((u, v)).T
        pylab.subplot(1, 1, 1)
        pylab.plot(uv[:, 0], uv[:, 1], sym)
        # FIXME: This is right only for RR/LL!
        pylab.plot(-uv[:, 0], -uv[:, 1], sym)
        # Find max(u & v)
        umax = max(abs(u))
        vmax = max(abs(v))
        uvmax = max(umax, vmax)
        uv_range = [-1.1 * uvmax, 1.1 * uvmax]
        pylab.xlim(uv_range)
        pylab.ylim(uv_range)
        pylab.show()

    def __add__(self, other):
        """
        Add to self another instance of UVData.

        :param other:
            Instance of ``UVData`` class. Or object that has ``uvdata``
            attribute that is numpy structured array with the same ``dtype`` as
            ``self``.

        :return:
            Instance od ``UVData`` class with uv-data in ``uvdata`` attribute
            that is sum of ``self`` and other.
        """

        assert(self.uvdata.shape == other.uvdata.shape)

        self_copy = copy.deepcopy(self)
        self_copy.uvdata = self.uvdata + other.uvdata

        return self_copy

    def __sub__(self, other):
        """
        Substruct from self another instance of UVData.

        :param other:
            Instance of ``UVData`` class. Or object that has ``uvdata``
            attribute that is numpy structured array with the same ``dtype`` as
            ``self``.

        :return:
            Instance od ``UVData`` class with uv-data in ``uvdata`` attribute
            that is difference of ``self`` and other.
        """

        assert(self.uvdata.shape == other.uvdata.shape)

        self_copy = copy.deepcopy(self)
        self_copy.uvdata = self.uvdata - other.uvdata

        return self_copy

    # TODO: TEST ME!!!
    # TODO: Do i need the possibility of multiplying on any complex number?
    # FIXME: After absorbing gains and multiplying on UVData instance some
    # entries do contain NaN. Is that because of some data is flagged and no
    # gains solution are available for that data?
    def __mul__(self, gains):
        """
        Applies complex antenna gains to the visibilities of ``self``.

        :param gains:
            Instance of ``Gains`` class. Or object with ``data`` attribute
            that is structured numpy array and has ``dtype``:
            dtype=[('start', '<f8'),
                   ('stop', '<f8'),
                   ('antenna', 'int'),
                   ('gains', 'complex', (nif, npol,)),
                   ('weights', '<f8', (nif, npol,))]

        :return:
            Instance of ``UVData`` class with visibilities multiplyied by
            complex antenna gains.
        """

        self_copy = copy.deepcopy(self)

        assert(self.nif == np.shape(gains.nif))
        # TODO: Now we need this to calculating gain * gains*. But try to
        # exclude this assertion
        assert(self.nstokes == 4)

        for t in set(self.hdu.columns[self.par_dict['DATE']].array):

<<<<<<< HEAD
        # FIXME: fix logic implementing ``split_scans`` option!
        # TODO: if on df before generating noise values
        for baseline, stds in noise.items():
            if split_scans:
                nscans = len(self.scans_bl[baseline])
                assert len(stds) >= nscans, "Give >= " + str(nscans) +\
                                            " stds for baseline " +\
                                            str(baseline)
                for i, std in enumerate(stds):
                    try:
                        scan = self.scans_bl[baseline][i]
                    except IndexError:
                        break
                    scan_baseline_uvdata, sc_bl_indxs =\
                        self._choose_uvdata(baselines=baseline,
                                          times=(scan[0], scan[1],))
                    n = np.prod(np.shape(scan_baseline_uvdata))
                    noise_to_add = vec_complex(np.random.normal(scale=std,
                                                                size=n),
                                               np.random.normal(scale=std,
                                                                size=n))
                    noise_to_add = np.reshape(noise_to_add,
                                              np.shape(scan_baseline_uvdata))
                    scan_baseline_uvdata += noise_to_add
                    self.uvdata[sc_bl_indxs] = scan_baseline_uvdata
            else:
                baseline_uvdata, bl_indxs =\
                    self._choose_uvdata(baselines=baseline)
                n = np.prod(np.shape(baseline_uvdata))
                noise_to_add = vec_complex(np.random.normal(scale=stds,
                                                            size=n),
                                           np.random.normal(scale=stds,
                                                            size=n))
                noise_to_add = np.reshape(noise_to_add,
                                          np.shape(baseline_uvdata))
                baseline_uvdata += noise_to_add
                self.uvdata[bl_indxs] = baseline_uvdata
=======
            # Find all uv-data entries with time t:
            indxs = np.where(self.hdu.columns[self.par_dict['DATE']].array
                             == t)[0]
            # Loop through uv_indxs (different baselines with the same ``t``)
            # and multiply visibility with baseline ant1-ant2 to
            # gain(ant1)*gain(ant2)^*.
            for indx in indxs:
                bl = self.hdu.columns[self.par_dict['BASELINE']].array[indx]
                try:
                    gains12 = gains.find_gains_for_baseline(t, bl)
                # If gains is the instance of ``Absorber`` class
                except AttributeError:
                    gains12 = gains.absorbed_gains.find_gains_for_baseline(t,
                                                                           bl)
                # FIXME: In substitute() ['hands'] then [indxs] does return
                # view.
                # print "gains12 :"
                # print gains12
                # Doesn't it change copying? Order of indexing [][] has changed
                self_copy.uvdata[indx] *= gains12.T

        return self_copy
>>>>>>> bd130ab9

    def cv(self, q, fname):
        """
        Method that prepares training and testing samples for q-fold
        cross-validation.

        Inputs:

        :param q:
            Number of folds for cross-validation.

        :param fname:
            Base of file names for output the results.

        :return:
            ``q`` pairs of files (format that of ``IO`` subclass that loaded
            current instance of ``UVData``) with training and testing samples
            prepaired in a such way that 1/``q``- part of visibilities from
            each baseline falls in testing sample and other part falls in
            training sample.
        """

        # List of lists of ``q`` blocks of each baseline
        baselines_chunks = list()

        # Split data of each baseline to ``q`` blocks
        for baseline in self.baselines:
            baseline_indxs = np.where(self.hdu.columns[self.par_dict['BASELINE']].array ==
                                     baseline)[0]
            # Shuffle indexes
            np.random.shuffle(baseline_indxs)
            # Indexes of ``q`` nearly equal chunks. That is list of ``q`` index
            # arrays
            q_indxs = np.array_split(baseline_indxs, q)
            # ``q`` blocks for current baseline
            baseline_chunks = [list(indx) for indx in q_indxs]
            baselines_chunks.append(baseline_chunks)

        # Combine ``q`` chunks to ``q`` pairs of training & testing datasets
        for i in range(q):
            print i
            # List of i-th chunk for testing dataset for each baseline
            testing_indxs = [baseline_chunks[i] for baseline_chunks in
                            baselines_chunks]
            # List of "all - i-th" chunk as training dataset for each baseline
            training_indxs = [baseline_chunks[:i] + baseline_chunks[i + 1:] for
                             baseline_chunks in baselines_chunks]

            # Combain testing & training samples of each baseline in one
            testing_indxs = np.sort([item for sublist in testing_indxs for item
                                     in sublist])
            training_indxs = [item for sublist in training_indxs for item in
                              sublist]
            training_indxs = [item for sublist in training_indxs for item in
                              sublist]
            # Save each pair of datasets to files
            # NAXIS changed!!!
            training_data=self.hdu.data[training_indxs]
            testing_data =self.hdu.data[testing_indxs]
            self.save(data=training_data,
                      fname=fname + '_train' + '_' + str(i + 1).zfill(2) + 'of'
                            + str(q) + '.FITS')
            self.save(data=testing_data,
                      fname=fname + '_test' + '_' + str(i + 1).zfill(2) + 'of' +
                            str(q) + '.FITS')

    def cv_score(self, model, stokes='I', average_freq=True):
        """
        Method that returns cross-validation score for ``self`` (as testing
        cv-sample) and model (trained on training cv-sample).

        :param model:
            Model to cross-validate. Instance of ``Model`` class.

        :param stokes (optional):
            Stokes parameter: ``I``, ``Q``, ``U``, ``V``. (default: ``I``)

        :return:
            Cross-validation score between uv-data of current instance and
            model for stokes ``I``.
        """

        baselines_cv_scores = list()

        # Calculate noise on each baseline
        # ``noise`` is dictionary with keys - baseline numbers and values -
        # numpy arrays of noise std for each IF
        noise = self.noise(average_freq=average_freq)
        print "Calculating noise..."
        print noise

        data_copied = copy.deepcopy(self)
        data_copied.substitute([model])
        data_copied.uvdata = self.uvdata - data_copied.uvdata

        if average_freq:
            uvdata = data_copied.uvdata_freq_averaged
        else:
            uvdata = data_copied.uvdata

        for baseline in self.baselines:
            # square difference for each baseline, divide by baseline noise
            # and then sum for current baseline
            indxs = data_copied.hdu.columns[data_copied.par_dict['BASELINE']].array == baseline
            if average_freq:
                hands_diff = uvdata[indxs] / noise[baseline]
            else:
                hands_diff = uvdata[indxs] / noise[baseline][None, :, None]
            # Construct difference for all Stokes parameters
            diffs = dict()
            diffs.update({'I': 0.5 * (hands_diff[..., 0] + hands_diff[..., 1])})
            diffs.update({'V': 0.5 * (hands_diff[..., 0] - hands_diff[..., 1])})
            diffs.update({'Q': 0.5 * (hands_diff[..., 2] + hands_diff[..., 3])})
            diffs.update({'U': 0.5 * 1j * (hands_diff[..., 3] - hands_diff[...,
                                                                           2])})
            for stoke in stokes:
                if stoke not in 'IQUV':
                    raise Exception('Stokes parameter must be in ``IQUV``!')
                result = 0
                diff = diffs[stoke].flatten()
                diff = diff * np.conjugate(diff)
                result += float(diff.sum())
                print "cv score for stoke " + stoke + " is : " + str(result)
            baselines_cv_scores.append(result)

        return sum(baselines_cv_scores)

    def substitute(self, models, baselines=None):
        """
        Method that substitutes visibilities of ``self`` with model values.

        :param models:
            Iterable of ``Model`` instances that substitute visibilities of
            ``self`` with it's own. There should be only one (or zero) model for
            each stokes parameter. If there are two, say I-stokes models, then
            sum them firstly using ``Model.__add__``.

        :param baseline (optional):
            Iterable of baselines on which to substitute visibilities. If
            ``None`` then substitute on all baselines.
            (default: ``None``)
        """

<<<<<<< HEAD
        if baseline is None:
            indxs = np.arange(len(self.data['baseline']))
        else:
            indxs = np.hstack(index_of(baseline, self.data['baseline']))
=======
        if baselines is None:
            baselines = self.baselines
        # Indexes of hdu.data with chosen baselines
        indxs = np.hstack(index_of(baselines, self.hdu.columns[self.par_dict['BASELINE']].array))
>>>>>>> bd130ab9
        n = len(indxs)
        uv = self.uv

        uv_correlations = get_uv_correlations(uv, models)
        for i, hand in enumerate(['RR', 'LL', 'RL', 'LR']):
            try:
                self.uvdata[indxs, :, i] = \
                    uv_correlations[hand].repeat(self.nif).reshape((n, self.nif))
            # If model doesn't have some hands => pass it
            except KeyError:
                pass

    # TODO: convert time to datetime format and use date2num for plotting
    # TODO: make a kwarg argument - to plot in different symbols/colors
    def tplot(self, baselines=None, IF=None, stokes=None, style='a&p',
              freq_average=False, sym=None):
        """
        Method that plots uv-data vs. time.

        :param baselines (optional):
            One or iterable of baselines numbers or ``None``. If ``None`` then
            use all baselines. (default: ``None``)

        :parm IF (optional):
            One or iterable of IF numbers (1-#IF) or ``None``. If ``None`` then
            use all IFs. (default: ``None``)

        :param stokes (optional):
            Any string of: ``I``, ``Q``, ``U``, ``V``, ``RR``, ``LL``, ``RL``,
            ``LR`` or ``None``. If ``None`` then use ``I``.
            (default: ``None``)

        :param style (optional):
            How to plot complex visibilities - real and imaginary part
            (``re&im``) or amplitude and phase (``a&p``). (default: ``a&p``)

        .. note:: All checks are in ``_choose_uvdata`` method.
        """

        if not pylab:
            raise Exception('Install ``pylab`` for plotting!')

        if not stokes:
            stokes = 'I'

        uvdata, indxs = self._choose_uvdata(baselines=baselines, IF=IF,
                                            stokes=stokes,
                                            freq_average=freq_average)
        # TODO: i need function to choose parameters
        times = self.hdu.columns[self.par_dict['DATE']].array[indxs]

        if style == 'a&p':
            a1 = np.angle(uvdata)
            a2 = np.real(np.sqrt(uvdata * np.conj(uvdata)))
        elif style == 're&im':
            a1 = uvdata.real
            a2 = uvdata.imag
        else:
            raise Exception('Only ``a&p`` and ``re&im`` styles are allowed!')

        if not freq_average:

            # # of chosen IFs
            n_if = np.shape(uvdata)[1]

            # TODO: define colors
            try:
                syms = self.__color_list[:n_if]
            except AttributeError:
                print "Define self.__color_list to show in different colors!"
                syms = ['.k'] * n_if

            pylab.subplot(2, 1, 1)
            for _if in range(n_if):
                # TODO: plot in different colors and make a legend
                pylab.plot(times, a1[:, _if], syms[_if])
            pylab.subplot(2, 1, 2)
            for _if in range(n_if):
                pylab.plot(times, a2[:, _if], syms[_if])
                if style == 'a&p':
                    pylab.ylim([-math.pi, math.pi])
            pylab.show()

        else:
            if not sym:
                sym = '.k'
            pylab.subplot(2, 1, 1)
            pylab.plot(times, a1, sym)
            pylab.subplot(2, 1, 2)
            pylab.plot(times, a2, sym)
            if style == 'a&p':
                pylab.ylim([-math.pi, math.pi])
            pylab.show()

    # TODO: Implement PA[deg] slicing of uv-plane with keyword argument ``PA``.
    # TODO: Add ``model`` kwarg for plotting image plane model with data
    # together.
    # TODO: Add ``plot_noise`` boolean kwarg for plotting error bars also. (Use
    # ``UVData.noise()`` method for finding noise values.)
    # TODO: implement antennas/baselines arguments as in ``uv_coverage``.
    def uvplot(self, baselines=None, IF=None, stokes=None, style='a&p',
               freq_average=False, sym=None):
        """
        Method that plots uv-data for given baseline vs. uv-radius.

        :param baselines (optional):
            One or iterable of baselines numbers or ``None``. If ``None`` then
            use all baselines. (default: ``None``)

        :parm IF (optional):
            One or iterable of IF numbers (1-#IF) or ``None``. If ``None`` then
            use all IFs. (default: ``None``)

        :param stokes (optional):
            Any string of: ``I``, ``Q``, ``U``, ``V``, ``RR``, ``LL``, ``RL``,
            ``LR`` or ``None``. If ``None`` then use ``I``.
            (default: ``None``)

        :param style (optional):
            How to plot complex visibilities - real and imaginary part
            (``re&im``) or amplitude and phase (``a&p``). (default: ``a&p``)

        .. note:: All checks are in ``_choose_uvdata`` method.
        """

        if not pylab:
            raise Exception('Install ``pylab`` for plotting!')

        if not stokes:
            stokes = 'I'

        uvdata, indxs = self._choose_uvdata(baselines=baselines, IF=IF,
                                            stokes=stokes,
                                            freq_average=freq_average)

        # TODO: i need function choose parameters
        uvw_data = self.uvw
        uv_radius = np.sqrt(uvw_data[:, 0] ** 2 + uvw_data[:, 1] ** 2)

        if style == 'a&p':
            a1 = np.angle(uvdata)
            a2 = np.real(np.sqrt(uvdata * np.conj(uvdata)))
        elif style == 're&im':
            a1 = uvdata.real
            a2 = uvdata.imag
        else:
            raise Exception('Only ``a&p`` and ``re&im`` styles are allowed!')

        if not freq_average:
            # # of chosen IFs
            # TODO: Better use len(IF) if ``data`` shape will change sometimes.
            try:
                # If ``IF`` is at least iterable
                n_if = len(IF)
            except TypeError:
                # If ``IF`` is just a number
                n_if = 1

            # TODO: define colors
            try:
                syms = self.__color_list[:n_if]
            except AttributeError:
                print "Define self.__color_list to show in different colors!"
                syms = ['.k'] * n_if

            pylab.subplot(2, 1, 1)
            for _if in range(n_if):
                # TODO: plot in different colors and make a legend
                pylab.plot(uv_radius, a2[:, _if], syms[_if])
            pylab.subplot(2, 1, 2)
            for _if in range(n_if):
                pylab.plot(uv_radius, a1[:, _if], syms[_if])
                if style == 'a&p':
                    pylab.ylim([-math.pi, math.pi])
            pylab.show()
        else:
            if not sym:
                sym = '.k'
            pylab.subplot(2, 1, 1)
            pylab.plot(uv_radius, a2, sym)
            pylab.subplot(2, 1, 2)
            pylab.plot(uv_radius, a1, sym)
            if style == 'a&p':
                pylab.ylim([-math.pi, math.pi])
            pylab.show()

    def uvplot_model(self, model, baselines=None, stokes=None, style='a&p'):
        """
        Plot given image plain model.

        :param model:
            Instance of ``Model`` class.

        :param baselines (optional):
            One or iterable of baselines numbers or ``None``. If ``None`` then
            use all baselines. (default: ``None``)

        :parm IF (optional):
            One or iterable of IF numbers (1-#IF) or ``None``. If ``None`` then
            use all IFs. (default: ``None``)

        :param stokes (optional):
            Any string of: ``I``, ``Q``, ``U``, ``V``, ``RR``, ``LL``, ``RL``,
            ``LR`` or ``None``. If ``None`` then use ``I``.
            (default: ``None``)

        :param style (optional):
            How to plot complex visibilities - real and imaginary part
            (``re&im``) or amplitude and phase (``a&p``). (default: ``a&p``)
        """
        # Copy ``model``, choose ``uvws`` given ``baselines`` and set ``_uvws``
        # atribute of ``model``'s copy to calculated ``uvws``. Use
        # ``model.uvplot()`` method to plot model.
        raise NotImplementedError


if __name__ == '__main__':
    import os
    os.chdir('/home/ilya/code/vlbi_errors/data/misha')
    uvdata = UVData('1308+326.U1.2009_08_28.UV_CAL')
    #uvdata.cv(10, 'cv_test')
    from model import Model
    mdl = Model(stokes='I')
    mdl.add_difmap_components('1308+326.U1.2009_08_28.mdl')
    uvdata.cv_score(mdl)
    os.chdir('/home/ilya/code/vlbi_errors/vlbi_errors')<|MERGE_RESOLUTION|>--- conflicted
+++ resolved
@@ -3,52 +3,16 @@
 import numpy as np
 import pyfits as pf
 from collections import OrderedDict
-from utils import baselines_2_ants, index_of, get_uv_correlations
+from utils import baselines_2_ants, index_of, get_uv_correlations, \
+    find_card_from_header
 
 try:
     import pylab
 except ImportError:
     pylab = None
-<<<<<<< HEAD
-from utils import baselines_2_ants, get_uv_correlations
-from utils import index_of
-from utils import get_triangles, find_card_from_header
-from data_io import Groups, IDI
-
-vec_complex = np.vectorize(np.complex)
-
-# TODO: add possibility to input/output in different FITS-formats (and other
-# formats too).
-# FIXME: Should i keep ``HDU`` in instances of ``UVData``?
-# FIXME: How to deepcopy instances of ``UVData``?
-
-
-def create_uvdata_from_fits_file(fname, structure='UV'):
-    """
-    Helper function for loading FITS-files.
-
-        :param fname:
-            Path to FITS-file.
-
-        :param structure (optional):
-            Structure of FITS-file. ``UV`` or ``IDI``. (default: ``UV``)
-
-        :return:
-            Instance of ``UVData`` class for the specified FITS-file.
-    """
-
-    assert(structure in ['UV', 'IDI'])
-
-    structures = {'UV': Groups(), 'IDI': IDI()}
-    uvdata = UVData(io=structures[structure])
-    uvdata.load(fname)
-
-    return uvdata
-=======
 
 vec_complex = np.vectorize(np.complex)
 vec_int = np.vectorize(np.int)
->>>>>>> bd130ab9
 
 
 class UVData(object):
@@ -63,26 +27,7 @@
             1j * self.view_uvdata({'COMPLEX': 1})
         self._error = None
 
-<<<<<<< HEAD
-    def __deepcopy__(self, memo):
-        return create_uvdata_from_fits_file(self._io.hdulist.filename())
-
-    def multiply(self, x):
-        """
-        Multiply visibilities on number.
-        :param x:
-        :return:
-        """
-        self_copy = copy.deepcopy(self)
-        self_copy.uvdata = x * self.uvdata
-
-        return self_copy
-
-    # TODO: should i use ``_data['hands']`` attribute instead of ``uvdata``?
-    def __add__(self, other):
-=======
     def sync(self):
->>>>>>> bd130ab9
         """
         Sync internal representation with complex representation and update
         complex representation ``self._uvdata``. I need this because i don't
@@ -209,7 +154,7 @@
             List of baselines numbers.
         """
         result = list(set(self.hdu.columns[self.par_dict['BASELINE']].array))
-        return vec_int(sorted((result)))
+        return vec_int(sorted(result))
 
     @property
     def antennas(self):
@@ -220,6 +165,14 @@
             List of antennas numbers.
         """
         return baselines_2_ants(self.baselines)
+
+    @property
+    def frequency(self):
+        """
+        Frequency in Hz.
+        """
+        freq_card = find_card_from_header(self.hdu.header, value='FREQ')[0]
+        return self.hdu.header['CRVAL{}'.format(freq_card[0][-1])]
 
     @property
     def scans(self):
@@ -247,6 +200,7 @@
 
         return scans
 
+    # FIXME: doesn't work for ``J0005+3820_X_1998_06_24_fey_vis.fits``
     @property
     def scans_bl(self):
         """
@@ -451,405 +405,6 @@
         :param average_freq (optional):
             Use IF-averaged data for calculating noise? (default: ``False``)
 
-<<<<<<< HEAD
-    # TODO: convert time to datetime format and use date2num for plotting
-    # TODO: make a kwarg argument - to plot in different symbols/colors
-    def tplot(self, baselines=None, IF=None, stokes=None, style='a&p',
-              freq_average=False, sym=None):
-        """
-        Method that plots uv-data vs. time.
-
-        :param baselines (optional):
-            One or iterable of baselines numbers or ``None``. If ``None`` then
-            use all baselines. (default: ``None``)
-
-        :parm IF (optional):
-            One or iterable of IF numbers (1-#IF) or ``None``. If ``None`` then
-            use all IFs. (default: ``None``)
-
-        :param stokes (optional):
-            Any string of: ``I``, ``Q``, ``U``, ``V``, ``RR``, ``LL``, ``RL``,
-            ``LR`` or ``None``. If ``None`` then use ``I``.
-            (default: ``None``)
-
-        :param style (optional):
-            How to plot complex visibilities - real and imaginary part
-            (``re&im``) or amplitude and phase (``a&p``). (default: ``a&p``)
-
-        .. note:: All checks are in ``_choose_uvdata`` method.
-        """
-
-        if not pylab:
-            raise Exception('Install ``pylab`` for plotting!')
-
-        if not stokes:
-            stokes = 'I'
-
-        uvdata, indxs = self._choose_uvdata(baselines=baselines, IF=IF,
-                                          stokes=stokes,
-                                          freq_average=freq_average)
-        # TODO: i need function to choose parameters
-        times = self.data[indxs]['time']
-
-        if style == 'a&p':
-            a1 = np.angle(uvdata)
-            a2 = np.real(np.sqrt(uvdata * np.conj(uvdata)))
-        elif style == 're&im':
-            a1 = uvdata.real
-            a2 = uvdata.imag
-        else:
-            raise Exception('Only ``a&p`` and ``re&im`` styles are allowed!')
-
-        if not freq_average:
-
-            # # of chosen IFs
-            n_if = np.shape(uvdata)[1]
-
-            # TODO: define colors
-            try:
-                syms = self.__color_list[:n_if]
-            except AttributeError:
-                print "Define self.__color_list to show in different colors!"
-                syms = ['.k'] * n_if
-
-            pylab.subplot(2, 1, 1)
-            for _if in range(n_if):
-                # TODO: plot in different colors and make a legend
-                pylab.plot(times, a1[:, _if], syms[_if])
-            pylab.subplot(2, 1, 2)
-            for _if in range(n_if):
-                pylab.plot(times, a2[:, _if], syms[_if])
-                if style == 'a&p':
-                    pylab.ylim([-math.pi, math.pi])
-            pylab.show()
-
-        else:
-            if not sym:
-                sym = '.k'
-            pylab.subplot(2, 1, 1)
-            pylab.plot(times, a1, sym)
-            pylab.subplot(2, 1, 2)
-            pylab.plot(times, a2, sym)
-            if style == 'a&p':
-                pylab.ylim([-math.pi, math.pi])
-            pylab.show()
-
-    # TODO: Implement PA[deg] slicing of uv-plane with keyword argument ``PA``.
-    # TODO: Add ``model`` kwarg for plotting image plane model with data
-    # together.
-    # TODO: Add ``plot_noise`` boolean kwarg for plotting error bars also. (Use
-    # ``UVData.noise()`` method for finding noise values.)
-    # TODO: implement antennas/baselines arguments as in ``uv_coverage``.
-    def uvplot(self, baselines=None, IF=None, stokes=None, style='a&p',
-               freq_average=False, sym=None):
-        """
-        Method that plots uv-data for given baseline vs. uv-radius.
-
-        :param baselines (optional):
-            One or iterable of baselines numbers or ``None``. If ``None`` then
-            use all baselines. (default: ``None``)
-
-        :parm IF (optional):
-            One or iterable of IF numbers (1-#IF) or ``None``. If ``None`` then
-            use all IFs. (default: ``None``)
-
-        :param stokes (optional):
-            Any string of: ``I``, ``Q``, ``U``, ``V``, ``RR``, ``LL``, ``RL``,
-            ``LR`` or ``None``. If ``None`` then use ``I``.
-            (default: ``None``)
-
-        :param style (optional):
-            How to plot complex visibilities - real and imaginary part
-            (``re&im``) or amplitude and phase (``a&p``). (default: ``a&p``)
-
-        .. note:: All checks are in ``_choose_uvdata`` method.
-        """
-
-        if not pylab:
-            raise Exception('Install ``pylab`` for plotting!')
-
-        if not stokes:
-            stokes = 'I'
-
-        uvdata, indxs = self._choose_uvdata(baselines=baselines, IF=IF,
-                                          stokes=stokes,
-                                          freq_average=freq_average)
-
-        # TODO: i need function choose parameters
-        uv = self.uv[indxs]
-        uv_radius = np.sqrt(uv[:, 0] ** 2 + uv[:, 1] ** 2)
-
-        if style == 'a&p':
-            a1 = np.angle(uvdata)
-            a2 = np.real(np.sqrt(uvdata * np.conj(uvdata)))
-        elif style == 're&im':
-            a1 = uvdata.real
-            a2 = uvdata.imag
-        else:
-            raise Exception('Only ``a&p`` and ``re&im`` styles are allowed!')
-
-        if not freq_average:
-            # # of chosen IFs
-            # TODO: Better use len(IF) if ``data`` shape will change sometimes.
-            n_if = np.shape(uvdata)[1]
-
-            # TODO: define colors
-            try:
-                syms = self.__color_list[:n_if]
-            except AttributeError:
-                print "Define self.__color_list to show in different colors!"
-                if not sym:
-                    sym = '.k'
-                syms = [sym] * n_if
-
-            pylab.subplot(2, 1, 1)
-            for _if in range(n_if):
-                # TODO: plot in different colors and make a legend
-                pylab.plot(uv_radius, a2[:, _if], syms[_if])
-            pylab.subplot(2, 1, 2)
-            for _if in range(n_if):
-                pylab.plot(uv_radius, a1[:, _if], syms[_if])
-                if style == 'a&p':
-                    pylab.ylim([-math.pi, math.pi])
-            pylab.show()
-        else:
-            if not sym:
-                sym = '.k'
-            pylab.subplot(2, 1, 1)
-            pylab.plot(uv_radius, a2, sym)
-            pylab.subplot(2, 1, 2)
-            pylab.plot(uv_radius, a1, sym)
-            if style == 'a&p':
-                pylab.ylim([-math.pi, math.pi])
-            pylab.show()
-
-    def uvplot_model(self, model, baselines=None, stokes=None, style='a&p'):
-        """
-        Plot given image plain model.
-
-        :param model:
-            Instance of ``Model`` class.
-
-        :param baselines (optional):
-            One or iterable of baselines numbers or ``None``. If ``None`` then
-            use all baselines. (default: ``None``)
-
-        :parm IF (optional):
-            One or iterable of IF numbers (1-#IF) or ``None``. If ``None`` then
-            use all IFs. (default: ``None``)
-
-        :param stokes (optional):
-            Any string of: ``I``, ``Q``, ``U``, ``V``, ``RR``, ``LL``, ``RL``,
-            ``LR`` or ``None``. If ``None`` then use ``I``.
-            (default: ``None``)
-
-        :param style (optional):
-            How to plot complex visibilities - real and imaginary part
-            (``re&im``) or amplitude and phase (``a&p``). (default: ``a&p``)
-        """
-        # Copy ``model``, choose ``uvws`` given ``baselines`` and set ``_uvws``
-        # atribute of ``model``'s copy to calculated ``uvws``. Use
-        # ``model.uvplot()`` method to plot model.
-        raise NotImplementedError
-
-    @property
-    def baselines(self):
-        """
-        Returns list of baselines numbers.
-
-        :return:
-            List of baselines numbers.
-        """
-        return sorted(list(set(self.data['baseline'])))
-
-    @property
-    def antennas(self):
-        """
-        Returns list of antennas numbers.
-
-        :return:
-            List of antennas numbers.
-        """
-        return baselines_2_ants(self.baselines)
-
-    @property
-    def scans(self):
-        """
-        Returns list of times that separates different scans. If no AIPS NX
-        table is present in the original FITS-file then return None.
-
-        :return:
-        """
-        return self._io.scans
-
-    # FIXME: doesn't work for ``J0005+3820_X_1998_06_24_fey_vis.fits``
-    @property
-    def scans_bl(self):
-        """
-        Calculate scans for each baseline separately.
-
-        It won't coincide with UVData.scans because different baselines have
-        different number of scans.
-
-        :return:
-            Dictionary with scans borders for each baseline.
-        """
-        scans_dict = dict()
-        all_times = self.data['time']
-        all_a, all_b = np.histogram(all_times[1:] - all_times[:-1])
-        for bl in self.baselines:
-            print "Processing baseline ", bl
-            bl_times = self.data[self._choose_uvdata(baselines=bl)[1]]['time']
-            a, b = np.histogram(bl_times[1:] - bl_times[:-1])
-            # If baseline consists only of 1 scan
-            if b[-1] < all_b[1]:
-                scans_dict.update({bl: np.atleast_2d([bl_times[0],
-                                                      bl_times[-1]])})
-            # If baseline has > 1 scan
-            else:
-                scan_borders = bl_times[(np.where((bl_times[1:] -
-                                                   bl_times[:-1]) > b[1])[0])]
-                scans_list = [[bl_times[0], scan_borders[0]]]
-                for i in range(len(scan_borders) - 1):
-                    scans_list.append([float(bl_times[np.where(bl_times == scan_borders[i])[0] + 1]),
-                                       scan_borders[i + 1]])
-                scans_list.append([float(bl_times[np.where(bl_times == scan_borders[i + 1])[0] + 1]),
-                                   bl_times[-1]])
-                scans_dict.update({bl: np.asarray(scans_list)})
-
-        return scans_dict
-
-    @property
-    def uvw(self):
-        """
-        Shortcut for all (u, v, w)-elements of self.
-
-        :return:
-            Numpy.ndarray with shape (N, 3,), where N is the number of (u, v, w)
-            points.
-        """
-        return self.data['uvw']
-
-    @property
-    def uv(self):
-        """
-        Shortcut for (u, v) -coordinates of self.
-
-        :return:
-            Numpy.ndarray with shape (N, 2,), where N is the number of (u, v, w)
-            points.
-        """
-        # FIXME: for Petrov's rfc data
-        k = 1.
-        if abs(self.uvw[:, :2]).min() < 1.:
-            k = 10. ** 9
-        return k * self.uvw[:, :2]
-
-    @property
-    def uvdata_freq_averaged(self):
-        """
-        Shortcut for ``self.data['hands']`` averaged in IFs.
-
-        :returns:
-            ``self.data['hands']`` averaged in IFs, with shape (#vis,
-            #stokes).
-        """
-        if self.nif > 1:
-            result = np.mean(self.uvdata, axis=1)
-        # FIXME: if self.nif=1 then np.mean for axis=1 will remove this
-        # dimension. So don't need this else
-        else:
-            result = self.uvdata[:, 0, :]
-
-        return result
-
-    @property
-    def data(self):
-        """
-        Shortcut for ``self._data``.
-
-        :return:
-            Structured numpy array ``self._data``.
-        """
-        return self._data
-
-    @data.setter
-    def data(self, data):
-        self._data = data
-
-    @property
-    def uvdata(self):
-        """
-        Shortcut for ``self.data['hands']``.
-
-        :return:
-            Numpy.ndarray ``self._data['hands']``.
-        """
-        return self.data['hands']
-
-    @uvdata.setter
-    def uvdata(self, uvdata):
-        self.data['hands'] = uvdata
-
-    @property
-    def frequency(self):
-        """
-        Frequency in Hz.
-        """
-        freq_card = find_card_from_header(self._io.hdu.header, value='FREQ')[0]
-        return self._io.hdu.header['CRVAL{}'.format(freq_card[0][-1])]
-
-    def error(self, average_freq=False):
-        """
-        Shortcut for error associated with each visibility.
-
-        It uses noise calculations based on zero V stokes or successive
-        differences implemented in ``noise()`` method to infer sigma of
-        gaussian noise.  Later it is supposed to add more functionality (see
-        Issue #8).
-
-        :return:
-            Numpy.ndarray with shape (#N, #IF, #stokes,) that repeats the shape
-            of self.data['hands'] array.
-        """
-        if self._error is None:
-            noise_dict = self.noise(use_V=False, split_scans=False,
-                                    average_freq=average_freq)
-            if not average_freq:
-                self._error = np.empty((len(self.uvdata), self.nif,
-                                        self.nstokes,), dtype=float)
-            else:
-                self._error = np.empty((len(self.uvdata), self.nstokes,),
-                                       dtype=float)
-
-            for i, baseline in enumerate(self.data['baseline']):
-                self._error[i] = noise_dict[baseline]
-
-        return self._error
-
-    # TODO: use qq = scipy.stats.probplot((v-mean(v))/std(v), fit=0) then
-    # plot(qq[0], qq[1]) - how to check normality
-    # TODO: should i fit gaussians? - np.std <=> scipy.stats.norm.fit()! NO FIT!
-    def noise(self, split_scans=False, use_V=True, average_freq=False):
-        """
-        Calculate noise for each baseline. If ``split_scans`` is True then
-        calculate noise for each scan too. If ``use_V`` is True then use stokes
-        V data (`RR`` - ``LL``) for computation assuming no signal in V. Else
-        use successive differences approach (Brigg's dissertation).
-
-        :param split_scans (optional):
-            Should we calculate noise for each scan? (default: ``False``)
-
-        :param use_V (optional):
-            Use stokes V data (``RR`` - ``LL``) to calculate noise assuming no
-            signal in stokes V? If ``False`` then use successive differences
-            approach (see Brigg's dissertation). (default: ``True``)
-
-        :param average_freq (optional):
-            Use IF-averaged data for calculating noise? (default: ``False``)
-
-=======
->>>>>>> bd130ab9
         :return:
             Dictionary with keys that are baseline numbers and values are
             arrays of noise std for each IF (if ``use_V==True``), or array with
@@ -857,7 +412,6 @@
             stokes parameter (eg. RR, LL, ...).
         """
         baselines_noises = dict()
-        # FIXME: check that we have RR & LL correlations!
         if use_V:
             # Calculate dictionary {baseline: noise} (if split_scans is False)
             # or {baseline: [noises]} if split_scans is True.
@@ -933,7 +487,6 @@
 
         return baselines_noises
 
-    # TODO: Add option for IF-depended noise (average_freq=False)
     def noise_add(self, noise=None, df=None, split_scans=False):
         """
         Add noise to visibilities. Here std - standard deviation of
@@ -1079,6 +632,16 @@
                                             baselines=baselines_to_display,
                                             freq_average=True)
 
+        # FIXME: adapt for current implementation
+        # # If we are given some time interval then find among ``indxs`` only
+        # # those from given time interval
+        # if times is not None:
+        #     # Assert that ``times`` consists of start and stop
+        #     assert(len(times) == 2)
+        #     lower_indxs = np.where(data[indxs]['time'] < times[1])[0]
+        #     high_indxs = np.where(data[indxs]['time'] > times[0])[0]
+        #     indxs = indxs[np.intersect1d(lower_indxs, high_indxs)]
+
         u = self.hdu.columns[self.par_dict['UU--']].array[indxs]
         v = self.hdu.columns[self.par_dict['VV--']].array[indxs]
         uv = np.vstack((u, v)).T
@@ -1110,6 +673,7 @@
         """
 
         assert(self.uvdata.shape == other.uvdata.shape)
+        assert(len(self.uvdata) == len(other.uvdata))
 
         self_copy = copy.deepcopy(self)
         self_copy.uvdata = self.uvdata + other.uvdata
@@ -1131,9 +695,21 @@
         """
 
         assert(self.uvdata.shape == other.uvdata.shape)
+        assert(len(self.uvdata) == len(other.uvdata))
 
         self_copy = copy.deepcopy(self)
         self_copy.uvdata = self.uvdata - other.uvdata
+
+        return self_copy
+
+    def multiply(self, x):
+        """
+        Multiply visibilities on number.
+        :param x:
+        :return:
+        """
+        self_copy = copy.deepcopy(self)
+        self_copy.uvdata = x * self.uvdata
 
         return self_copy
 
@@ -1169,45 +745,6 @@
 
         for t in set(self.hdu.columns[self.par_dict['DATE']].array):
 
-<<<<<<< HEAD
-        # FIXME: fix logic implementing ``split_scans`` option!
-        # TODO: if on df before generating noise values
-        for baseline, stds in noise.items():
-            if split_scans:
-                nscans = len(self.scans_bl[baseline])
-                assert len(stds) >= nscans, "Give >= " + str(nscans) +\
-                                            " stds for baseline " +\
-                                            str(baseline)
-                for i, std in enumerate(stds):
-                    try:
-                        scan = self.scans_bl[baseline][i]
-                    except IndexError:
-                        break
-                    scan_baseline_uvdata, sc_bl_indxs =\
-                        self._choose_uvdata(baselines=baseline,
-                                          times=(scan[0], scan[1],))
-                    n = np.prod(np.shape(scan_baseline_uvdata))
-                    noise_to_add = vec_complex(np.random.normal(scale=std,
-                                                                size=n),
-                                               np.random.normal(scale=std,
-                                                                size=n))
-                    noise_to_add = np.reshape(noise_to_add,
-                                              np.shape(scan_baseline_uvdata))
-                    scan_baseline_uvdata += noise_to_add
-                    self.uvdata[sc_bl_indxs] = scan_baseline_uvdata
-            else:
-                baseline_uvdata, bl_indxs =\
-                    self._choose_uvdata(baselines=baseline)
-                n = np.prod(np.shape(baseline_uvdata))
-                noise_to_add = vec_complex(np.random.normal(scale=stds,
-                                                            size=n),
-                                           np.random.normal(scale=stds,
-                                                            size=n))
-                noise_to_add = np.reshape(noise_to_add,
-                                          np.shape(baseline_uvdata))
-                baseline_uvdata += noise_to_add
-                self.uvdata[bl_indxs] = baseline_uvdata
-=======
             # Find all uv-data entries with time t:
             indxs = np.where(self.hdu.columns[self.par_dict['DATE']].array
                              == t)[0]
@@ -1230,7 +767,12 @@
                 self_copy.uvdata[indx] *= gains12.T
 
         return self_copy
->>>>>>> bd130ab9
+
+    def zero_data(self):
+        """
+        Method that zeros all visibilities.
+        """
+        self.uvdata = np.zeros(np.shape(self.uvdata), dtype=self.uvdata.dtype)
 
     def cv(self, q, fname):
         """
@@ -1374,19 +916,12 @@
             (default: ``None``)
         """
 
-<<<<<<< HEAD
-        if baseline is None:
-            indxs = np.arange(len(self.data['baseline']))
-        else:
-            indxs = np.hstack(index_of(baseline, self.data['baseline']))
-=======
         if baselines is None:
             baselines = self.baselines
         # Indexes of hdu.data with chosen baselines
         indxs = np.hstack(index_of(baselines, self.hdu.columns[self.par_dict['BASELINE']].array))
->>>>>>> bd130ab9
         n = len(indxs)
-        uv = self.uv
+        uv = self.uvw[indxs, :2]
 
         uv_correlations = get_uv_correlations(uv, models)
         for i, hand in enumerate(['RR', 'LL', 'RL', 'LR']):
