--- conflicted
+++ resolved
@@ -751,45 +751,8 @@
             Just save bootstrapped data to file with specified ``outname``.
         """
 
-<<<<<<< HEAD
-        if split_scans:
-            raise NotImplementedError('Implement split_scans=True option!')
-
-        # TODO: Put this to method
-        noise_residuals = self.data.noise(split_scans=split_scans, use_V=use_V)
-        # FIXME: RM this if UVData.noise returns (nif, nstokes) even for
-        # use_V=True
-        # To make ``noise_residuals`` shape (nif, nstokes)
-        if use_V:
-            nstokes = self.residuals.nstokes
-            for key, value in noise_residuals.items():
-                noise_residuals[key] = \
-                    (value.repeat(nstokes).reshape((len(value), nstokes)))
-
-        # Do resampling
-        if not nonparametric:
-            copy_of_model_data = copy.deepcopy(self.model_data)
-            for baseline in self.residuals.baselines:
-                indxs = self._indxs_visibilities[baseline]
-                shape = self._shapes_visibilities[baseline]
-                to_add = np.zeros(shape, complex)
-                # FIXME: Here iterate over keys with not None values
-                for if_ in self._residuals_fits[baseline]:
-                    for stokes in self._residuals_fits[baseline][if_]:
-                        clf = self._residuals_fits[baseline][if_][stokes]
-
-                        clf_sample = clf.sample(shape[0])
-
-                        if recenter:
-                            # Center residuals
-                            centers =\
-                                self._residuals_centers[baseline][if_][stokes]
-                            clf_sample[:, 0] -= centers[0]
-                            clf_sample[:, 1] -= centers[1]
-=======
         # Model to add resamples
         copy_of_model_data = copy.deepcopy(self.model_data)
->>>>>>> 00f5420d
 
         # If do resampling for different scans independently
         if split_scans:
