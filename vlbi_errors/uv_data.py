import math
import copy
import numpy as np
import astropy.io.fits as pf
from astropy.time import Time, TimeDelta
from sklearn.cluster import DBSCAN
from collections import OrderedDict
from utils import (baselines_2_ants, index_of, get_uv_correlations,
                   find_card_from_header, get_key)

try:
    import pylab
except ImportError:
    pylab = None

import matplotlib

vec_complex = np.vectorize(np.complex)
vec_int = np.vectorize(np.int)
stokes_dict = {-4: 'LR', -3: 'RL', -2: 'LL', -1: 'RR', 1: 'I', 2: 'Q', 3: 'U',
               4: 'V'}


# TODO: Implement iterator over IF/Stokes
class UVData(object):

    def __init__(self, fname):
        self.fname = fname
        self.hdulist = pf.open(fname)
        self.hdu = self.hdulist[0]
        self._stokes_dict = {'RR': 0, 'LL': 1, 'RL': 2, 'LR': 3}
        self.learn_data_structure(self.hdu)
        self._uvdata = self.view_uvdata({'COMPLEX': 0}) +\
            1j * self.view_uvdata({'COMPLEX': 1})
        self._error = None
        self._scans_bl = None

    @property
    def sample_size(self):
        raise NotImplementedError

    def sync(self):
        """
        Sync internal representation with complex representation and update
        complex representation ``self._uvdata``. I need this because i don't
        know how to make a complex view to real numpy.ndarray
        """
        slices_dict = self.slices_dict.copy()
        slices_dict.update({'COMPLEX': 0})
        self.hdu.data.data[slices_dict.values()] = self.uvdata.real
        slices_dict.update({'COMPLEX': 1})
        self.hdu.data.data[slices_dict.values()] = self.uvdata.imag

    def save(self, fname=None, data=None):
        """
        Save uv-data to FITS-file.

        :param data: (optional)
            Numpy record array with uv-data & parameters info. If ``None`` then
            save current instance's uv-data. (default: ``None``)
        :param fname: (optional)
            Name of FITS-file to save. If ``None`` then use current instance's
            original file. (default: ``None``)
        """
        fname = fname or self.fname
        if data is None:
            self.hdulist.writeto(fname)
        else:
            new_hdu = pf.GroupsHDU(data)
            # PyFits updates header using given data (``GCOUNT`` key) anyway
            new_hdu.header = self.hdu.header

            hdulist = pf.HDUList([new_hdu])
            for hdu in self.hdulist[1:]:
                hdulist.append(hdu)
            hdulist.writeto(fname)

    # TODO: for IDI extend this method
    def learn_data_structure(self, hdu):
        # Learn parameters
        par_dict = OrderedDict()
        for i, par in enumerate(hdu.data.names):
            par_dict.update({par: i})
        self.par_dict = par_dict
        # Create mapping of FITS CTYPEi ``i`` number to dimensions of PyFits
        # hdu.data[`DATA`] (hdu.data.data) numpy.ndarray.
        data_dict = OrderedDict()
        data_dict.update({'GROUP': (0, hdu.header['GCOUNT'])})
        for i in range(hdu.header['NAXIS'], 1, -1):
            data_dict.update({hdu.header['CTYPE' + str(i)]:
                                     (hdu.header['NAXIS'] - i + 1,
                                      hdu.header['NAXIS' + str(i)])})
        # Save shape and dimensions of data recarray
        self.data_dict = data_dict
        self.nif = data_dict['IF'][1]
        self.nstokes = data_dict['STOKES'][1]

        # Create dictionary with necessary slices
        slices_dict = OrderedDict()
        for key, value in data_dict.items():
            # FIXME: Generally we should avoid removing dims
            if value[1] == 1 and key not in ['IF', 'STOKES']:
                slices_dict.update({key: 0})
            else:
                slices_dict.update({key: slice(None, None)})
        self.slices_dict = slices_dict
        uvdata_slices_dict = OrderedDict()
        for key, value in slices_dict.items():
            if value is not 0:
                uvdata_slices_dict.update({key: value})
        self.uvdata_slices_dict = uvdata_slices_dict

    def new_slices(self, key, key_slice):
        """
        Return VIEW of internal ``hdu.data.data`` numpy.ndarray with given
        slice.
        """
        slices_dict = self.slices_dict.copy()
        slices_dict.update({key: key_slice})
        return slices_dict

    def view_uvdata(self, new_slices_dict):
        """
        Return VIEW of internal ``hdu.data.data`` numpy.ndarray with given
        slices.

        :param new_slices_dict:
            Ex. {'COMPLEX': slice(0, 1), 'IF': slice(0, 2)}
        """
        slices_dict = self.slices_dict.copy()
        for key, key_slice in new_slices_dict.items():
            slices_dict.update({key: key_slice})
        return self.hdu.data.data[slices_dict.values()]

    @property
    def stokes(self):
        """
        Shortcut to correlations present (or Stokes parameters).
        """
        ref_val = get_key(self.hdu.header, 'STOKES', 'CRVAL')
        ref_pix = get_key(self.hdu.header, 'STOKES', 'CRPIX')
        delta = get_key(self.hdu.header, 'STOKES', 'CDELT')
        n_stokes = get_key(self.hdu.header, 'STOKES', 'NAXIS')
        return [stokes_dict[ref_val + (i - ref_pix) * delta] for i in
                range(1, n_stokes + 1)]

    @property
    def uvdata(self):
        """
        Returns (#groups, #if, #stokes,) complex numpy.ndarray with last
        dimension - real&imag part of visibilities. It is A COPY of
        ``hdu.data.data`` numpy.ndarray.
        """
        # Always return complex representation of internal ``hdu.data.data``
        return self._uvdata

    @uvdata.setter
    def uvdata(self, other):
        # Updates A COPY of ``hdu.data.data`` numpy.ndarray (complex repr.)
        self._uvdata = other
        # Sync internal representation with changed complex representation.
        self.sync()

    @property
    def uvdata_freq_averaged(self):
        """
        Returns ``self.uvdata`` averaged in IFs, that is complex numpy.ndarray
        with shape (#N, #stokes).
        """
        if self.nif > 1:
            result = np.mean(self.uvdata, axis=1)
        # FIXME: if self.nif=1 then np.mean for axis=1 will remove this
        # dimension. So don't need this if-else
        else:
            result = self.uvdata[:, 0, :]
        return result

    @property
    def baselines(self):
        """
        Returns list of baselines numbers.
        """
        result = list(set(self.hdu.columns[self.par_dict['BASELINE']].array))
        return vec_int(sorted(result))

    @property
    def antennas(self):
        """
        Returns list of antennas numbers.
        """
        return baselines_2_ants(self.baselines)

    @property
    def frequency(self):
        """
        Returns sky frequency in Hz.
        """
        freq_card = find_card_from_header(self.hdu.header, value='FREQ')[0]
        return self.hdu.header['CRVAL{}'.format(freq_card[0][-1])]

    @property
    def freq_width_if(self):
        """
        Returns width of IF in Hz.
        """
        freq_card = find_card_from_header(self.hdu.header, value='FREQ')[0]
        return self.hdu.header['CDELT{}'.format(freq_card[0][-1])]

    @property
    def freq_width(self):
        """
        Returns width of all IFs in Hz.
        """
        freq_card = find_card_from_header(self.hdu.header, value='FREQ')[0]
        return self.nif * self.hdu.header['CDELT{}'.format(freq_card[0][-1])]

    @property
    def band_center(self):
        """
        Returns center of frequency bandwidth in Hz.
        """
        return self.frequency + self.freq_width_if * (self.nif / 2. - 0.5)

    @property
    def times(self):
        """
        Returns array of astropy.time.Time instances.
        """
        times = Time(self.hdu.data['DATE'] + self.hdu.data['_DATE'],
                     format='jd')
        return times.utc.datetime

    @property
    def scans(self):
        """
        Returns list of times that separates different scans. If NX table is
        present in the original

        :return:
            numpy.ndarray with shape (#scans, 2,) with start & stop time for each
            of #scans scans.
        """
        try:
            indx = self.hdulist.index_of('AIPS NX')
            print "Found AIPS NX table!"
        except KeyError:
            indx = None
            print "No AIPS NX table are found!"

        if indx is not None:
            nx_hdu = self.hdulist[indx]
            scans = (np.vstack((nx_hdu.data['TIME'], nx_hdu.data['TIME'] +
                                nx_hdu.data['TIME INTERVAL']))).T
        else:
            scans = None

        return scans

    # FIXME: doesn't work for ``J0005+3820_X_1998_06_24_fey_vis.fits``
    # FIXME: Sometimes only 1 measurement in `scan`. It results in noise =
    # ``nan`` for that scan
    # FIXME: It would be better to output indexes of different scans for each
    # baselines
    @property
    def __scans_bl(self):
        """
        Calculate scans for each baseline separately.

        It won't coincide with UVData.scans because different baselines have
        different number of scans.

        :return:
            Dictionary with scans borders for each baseline.
        """
        scans_dict = dict()
        all_times = self.hdu.columns[self.par_dict['DATE']].array
        all_a, all_b = np.histogram(all_times[1:] - all_times[:-1])
        for bl in self.baselines:
            # print "Processing baseline ", bl
            bl_indxs = self._choose_uvdata(baselines=bl)[1]
            bl_times = self.hdu.columns[self.par_dict['DATE']].array[bl_indxs]
            a, b = np.histogram(bl_times[1:] - bl_times[:-1])
            # If baseline consists only of 1 scan
            if b[-1] < all_b[1]:
                scans_dict.update({bl: np.atleast_2d([bl_times[0],
                                                      bl_times[-1]])})
            # If baseline has > 1 scan
            else:
                scan_borders = bl_times[(np.where((bl_times[1:] -
                                                   bl_times[:-1]) > b[1])[0])]
                scans_list = [[bl_times[0], scan_borders[0]]]
                for i in range(len(scan_borders) - 1):
                    scans_list.append([float(bl_times[np.where(bl_times == scan_borders[i])[0] + 1]),
                                       scan_borders[i + 1]])
                scans_list.append([float(bl_times[np.where(bl_times == scan_borders[i + 1])[0] + 1]),
                                   bl_times[-1]])
                scans_dict.update({bl: np.asarray(scans_list)})

        return scans_dict

    @property
    def scans_bl(self):
        if self._scans_bl is None:
            scans_dict = dict()
            for bl in self.baselines:
                bl_scans = list()
                bl_indxs = self._choose_uvdata(baselines=bl, indx_only=True)[1]
                # JD-formated times for current baseline
                bl_times = self.hdu.data['DATE'][bl_indxs] +\
                           self.hdu.data['_DATE'][bl_indxs]
                bl_times = bl_times.reshape((bl_times.size, 1))
                db = DBSCAN(eps=TimeDelta(100., format='sec').jd, min_samples=10,
                            leaf_size=5).fit(bl_times)
                core_samples_mask = np.zeros_like(db.labels_, dtype=bool)
                core_samples_mask[db.core_sample_indices_] = True
                labels = db.labels_
                if -1 in set(labels):
                    ant1, ant2 = baselines_2_ants([bl])
                    print "Non-typical scan structure for baseline" \
                          " {}-{}".format(ant1, ant2)
                    scans_dict[bl] = None
                else:
                    bl_indxs_ = np.array(bl_indxs, dtype=int)
                    bl_indxs_[bl_indxs] = labels + 1
                    for i in set(labels):
                        bl_scans.append(bl_indxs_ == i + 1)
                    scans_dict[bl] = bl_scans
            self._scans_bl = scans_dict
        return self._scans_bl

    @property
    def uvw(self):
        """
        Shortcut for all (u, v, w)-elements of self.

        :return:
            Numpy.ndarray with shape (N, 3,), where N is the number of (u, v, w)
            points.
        """
        suffix = '--'
        try:
            u = self.hdu.columns[self.par_dict['UU{}'.format(suffix)]].array
            v = self.hdu.columns[self.par_dict['VV{}'.format(suffix)]].array
            w = self.hdu.columns[self.par_dict['WW{}'.format(suffix)]].array
        except KeyError:
            try:
                suffix = '---SIN'
                u = self.hdu.columns[self.par_dict['UU{}'.format(suffix)]].array
                v = self.hdu.columns[self.par_dict['VV{}'.format(suffix)]].array
                w = self.hdu.columns[self.par_dict['WW{}'.format(suffix)]].array
            except KeyError:
                suffix = ''
                u = self.hdu.columns[self.par_dict['UU{}'.format(suffix)]].array
                v = self.hdu.columns[self.par_dict['VV{}'.format(suffix)]].array
                w = self.hdu.columns[self.par_dict['WW{}'.format(suffix)]].array
        if abs(np.mean(u)) < 1.:
            u *= self.frequency
            v *= self.frequency
            w *= self.frequency
        return np.vstack((u, v, w)).T

    @property
    def uv(self):
        """
        Shortcut for (u, v) -coordinates of visibility values.

        :return:
            Numpy.ndarray with shape (N, 2,), where N is the number of (u, v, w)
            points.
        """
        return self.uvw[:, :2]

    # FIXME: shape depends on ``stokes``! Must be ``(N, #IF, #stokes)``
    def _choose_uvdata(self, times=None, baselines=None, IF=None, stokes=None,
                       freq_average=False, indx_only=False):
        """
        Method that returns chosen data from ``_data`` numpy structured array
        based on user specified parameters.

        :param times (optional):
            Container with start & stop time or ``None``. If ``None`` then use
            all time. (default: ``None``)

        :param baselines (optional):
            One or iterable of baselines numbers or ``None``. If ``None`` then
            use all baselines. (default: ``None``)

        :parm IF (optional):
            One or iterable of IF numbers (1-#IF) or ``None``. If ``None`` then
            use all IFs. (default: ``None``)

        :param stokes (optional):
            Any string of: ``I``, ``Q``, ``U``, ``V``, ``RR``, ``LL``, ``RL``,
            ``LR`` or ``None``. If ``None`` then use all available stokes.
            (default: ``None``)

        :param indx_only: (optional)
            Boolean - return only indexes? (default: ``False``)

        :return:
            Two numpy.ndarrays, where first array is array of data with shape
            (#N, #IF, #STOKES) and second array is boolean numpy array of
            indexes of data in original PyFits record array.

        :note:
            All checks on IF and stokes are made here in one place. This method
            is heavily used by all methods that retrieve data and/or plot it.

        """
        # Copy with shape (#N, #IF, #STOKES, 2,)
        uvdata = self.uvdata

        if baselines is None:
            baselines = self.baselines
            indxs = np.ones(len(uvdata), dtype=bool)
        else:
            indxs = np.zeros(len(uvdata), dtype=bool)
            baselines_list = list()
            # If ``baselines`` is iterable
            try:
                baselines_list.extend(baselines)
            # If ``baselines`` is not iterable (int)
            except TypeError:
                baselines_list.append(baselines)

            # Check that given baseline numbers are among existing ones
            assert(set(baselines_list).issubset(self.baselines))

            # Find indexes of structured array (in zero dim) with given
            # baselines
            for baseline in baselines_list:
                # TODO: Vectorize that.
                indxs = np.logical_or(indxs,
                                      self.hdu.columns[self.par_dict['BASELINE']].array == baseline)

        # If we are given some time interval then find among ``indxs`` only
        # those from given time interval
        if times is not None:
            # Assert that ``times`` consists of start and stop
            assert(len(times) == 2)
            lower_indxs = self.hdu.columns[self.par_dict['DATE']].array < times[1]
            high_indxs = self.hdu.columns[self.par_dict['DATE']].array > times[0]
            time_indxs = np.logical_and(lower_indxs, high_indxs)
            indxs = np.logical_and(indxs, time_indxs)

        if indx_only:
            return None, indxs

        if IF is None:
            IF = np.arange(self.nif) + 1
        else:
            IF_list = list()
            # If ``IF`` is iterable
            try:
                IF_list.extend(IF)
            # If ``IF`` is not iterable (int)
            except TypeError:
                IF_list.append(IF)
            IF = np.array(IF_list)

        if not set(IF).issubset(np.arange(1, self.nif + 1)):
            raise Exception('Choose IF numbers from ' + str(1) + ' to ' +
                            str(self.nif))
        IF -= 1

        if stokes == 'I':
            # I = 0.5 * (RR + LL)
            result = 0.5 * (uvdata[indxs][:, IF, 0] + uvdata[indxs][:, IF, 1])

        elif stokes == 'V':
            # V = 0.5 * (RR - LL)
            result = 0.5 * (uvdata[indxs][:, IF, 0] - uvdata[indxs][:, IF, 1])

        elif stokes == 'Q':
            # V = 0.5 * (LR + RL)
            result = 0.5 * (uvdata[indxs][:, IF, 3] + uvdata[indxs][:, IF, 2])

        elif stokes == 'U':
            # V = 0.5 * 1j * (LR - RL)
            result = 0.5 * 1j * (uvdata[indxs][:, IF, 3] - uvdata[indxs][:, IF, 2])

        elif stokes in self._stokes_dict.keys():
            result = uvdata[indxs][:, IF, self._stokes_dict[stokes]]

        elif stokes is None:
            # When fetching all stokes then need [:, None] tips
            result = uvdata[indxs][:, IF[:, None], np.arange(self.nstokes)]

        else:
            raise Exception('Allowed stokes parameters: I, Q, U, V, RR, LL, RL,'
                            'LR or (default) all [RR, LL, RL, LR].')

        if freq_average:
            result = np.mean(result, axis=1)

        return result, indxs

    # TODO: use qq = scipy.stats.probplot((v-mean(v))/std(v), fit=0) then
    # plot(qq[0], qq[1]) - how to check normality
    # TODO: should i fit gaussians? - np.std <=> scipy.stats.norm.fit()! NO FIT!
    # FIXME: ``use_V = True`` gives lower more realistic noise estimates?
    # FIXME: Generally it should return (#sc, #band, #freq, #stok) array of
    # stds. Possible, last dimension only for ``use_V=False`` and first dim only
    # for ``split_scans=True``.
    def noise(self, split_scans=False, use_V=True, average_freq=False):
        """
        Calculate noise for each baseline. If ``split_scans`` is True then
        calculate noise for each scan too. If ``use_V`` is True then use stokes
        V data (`RR`` - ``LL``) for computation assuming no signal in V. Else
        use successive differences approach (Brigg's dissertation).

        :param split_scans: (optional)
            Should we calculate noise for each scan? (default: ``False``)

        :param use_V: (optional)
            Use stokes V data (``RR`` - ``LL``) to calculate noise assuming no
            signal in stokes V? If ``False`` then use successive differences
            approach (see Brigg's dissertation). (default: ``True``)

        :param average_freq: (optional)
            Use IF-averaged data for calculating noise? (default: ``False``)

        :return:
<<<<<<< HEAD
            Dictionary with keys that are baseline numbers and values are
            arrays of noise std for each IF (if ``use_V==True``), or array with
            shape (#if, #stokes) with noise std values for each IF for each
            stokes parameter (eg. RR, LL, ...).
=======
            Dictionary with keys - baseline numbers & values - arrays of shape
            ([#scans], [#IF], [#stokes]). It means (#scans, #IF) if
            ``split_scans=True`` & ``use_V=True``, (#IF, #stokes) if
            ``split_scans=False`` & ``use_V=False`` etc.
>>>>>>> 00f5420d
        """
        baselines_noises = dict()
        if use_V:
            # Calculate dictionary {baseline: noise} (if split_scans is False)
            # or {baseline: [noises]} if split_scans is True.
            if not split_scans:
                for baseline in self.baselines:
                    baseline_uvdata = self._choose_uvdata(baselines=baseline)[0]
                    if average_freq:
                        baseline_uvdata = np.mean(baseline_uvdata, axis=1)
                    v = (baseline_uvdata[..., 0] - baseline_uvdata[..., 1]).real
                    mask = ~np.isnan(v)
                    baselines_noises[baseline] =\
                        np.asarray(np.std(np.ma.array(v, mask=np.invert(mask)).data,
                                          axis=0))
            else:
                # Use each scan
                for baseline in self.baselines:
                    baseline_noise = list()
                    try:
                        for scan_bl_indxs in self.scans_bl[baseline]:
                            # (#obs in scan, #nif, #nstokes,)
                            scan_baseline_uvdata = self.uvdata[scan_bl_indxs]
                            if average_freq:
                                # (#obs in scan, #nstokes,)
                                scan_baseline_uvdata = np.mean(scan_baseline_uvdata,
                                                               axis=1)
                            v = (scan_baseline_uvdata[..., 0] -
                                 scan_baseline_uvdata[..., 1]).real
                            mask = ~np.isnan(v)
                            scan_noise = np.asarray(np.std(np.ma.array(v,
                                                                       mask=np.invert(mask)).data,
                                                           axis=0))
                            baseline_noise.append(scan_noise)
                        baselines_noises[baseline] = np.asarray(baseline_noise)
                    except TypeError:
                        baselines_noises[baseline] = None

        else:
            if not split_scans:
                for baseline in self.baselines:
                    baseline_uvdata = self._choose_uvdata(baselines=baseline)[0]
                    if average_freq:
                        baseline_uvdata = np.mean(baseline_uvdata, axis=1)
                    differences = (baseline_uvdata[:-1, ...] -
                                   baseline_uvdata[1:, ...])
                    mask = ~np.isnan(differences)
                    baselines_noises[baseline] = \
                        np.asarray([np.std(np.ma.array(differences,
                                                       mask=np.invert(mask)).real[..., i], axis=0) for i
                                    in range(self.nstokes)]).T
            else:
                # Use each scan
                for baseline in self.baselines:
                    baseline_noise = list()
                    try:
                        for scan_bl_indxs in self.scans_bl[baseline]:
                            # (#obs in scan, #nif, #nstokes,)
                            scan_baseline_uvdata = self.uvdata[scan_bl_indxs]
                            if average_freq:
                                # shape = (#obs in scan, #nstokes,)
                                scan_baseline_uvdata = np.mean(scan_baseline_uvdata,
                                                               axis=1)
                            # (#obs in scan, #nif, #nstokes,)
                            differences = (scan_baseline_uvdata[:-1, ...] -
                                           scan_baseline_uvdata[1:, ...])
                            mask = ~np.isnan(differences)
                            # (nif, nstokes,)
                            scan_noise = np.asarray([np.std(np.ma.array(differences,
                                                                        mask=np.invert(mask)).real[..., i],
                                                            axis=0) for i in
                                                     range(self.nstokes)]).T
                            baseline_noise.append(scan_noise)
                        baselines_noises[baseline] = np.asarray(baseline_noise)
                    except TypeError:
                        baselines_noises[baseline] = None

        return baselines_noises

    def noise_add(self, noise=None, df=None, split_scans=False):
        """
        Add noise to visibilities. Here std - standard deviation of
        real/imaginary component.

        :param noise:
            Mapping from baseline number to:

            1) std of noise. Will use one value of std for all stokes and IFs.
            2) iterable of stds. Will use different values of std for different
            IFs.

        :param df: (optional)
            Number of d.o.f. for standard Student t-distribution used as noise
            model.  If set to ``None`` then use gaussian noise model. (default:
            ``None``)

        :param split_scans: (optional)
            Is parameter ``noise`` is mapping from baseline numbers to
            iterables of std of noise for each scan on baseline? (default:
            ``False``)
        """

        # TODO: if on df before generating noise values
        for baseline, baseline_stds in noise.items():
            for i, std in enumerate(baseline_stds):
                baseline_uvdata, bl_indxs = \
                    self._choose_uvdata(baselines=baseline, IF=i + 1)
                # (#, #IF, #CH, #stokes)
                n = np.shape(baseline_uvdata)[0]
                n_to_add = n * self.nstokes
                noise_to_add = vec_complex(np.random.normal(scale=std,
                                                            size=n_to_add),
                                           np.random.normal(scale=std,
                                                            size=n_to_add))
                noise_to_add = np.reshape(noise_to_add,
                                          (n, 1, self.nstokes))
                baseline_uvdata += noise_to_add
                self.uvdata[bl_indxs] = baseline_uvdata
        self.sync()

    # TODO: Optionally calculate noise by scans.
    def error(self, average_freq=False, use_V=True):
        """
        Shortcut for error associated with each visibility.

        It uses noise calculations based on zero V stokes or successive
        differences implemented in ``noise()`` method to infer sigma of
        gaussian noise.  Later it is supposed to add more functionality (see
        Issue #8).

        :param average_freq: (optional)
            Use IF-averaged data for calculating errors? (default: ``False``)
        :param use_V: (optional)
            Boolean. Calculate noise using Stokes `V` or successive differences?
            (default: ``True``)

        :return:
            Numpy.ndarray with shape (#N, [#IF,] #stokes,) where #N - number of
            groups.
        """
        if self._error is None:
            noise_dict = self.noise(use_V=use_V, split_scans=False,
                                    average_freq=average_freq)
            if not average_freq:
                self._error = np.empty((len(self.uvdata), self.nif,
                                        self.nstokes,), dtype=float)
            else:
                self._error = np.empty((len(self.uvdata), self.nstokes,),
                                       dtype=float)

            for i, baseline in enumerate(self.hdu.data['BASELINE']):
                # FIXME: Until ``UVData.noise`` always returns (#, [#IF],
                # #Stokes) even for ``use_V=True`` - i must repeat array for
                # each Stokes if ``use_V=True`` is used!
                self._error[i] = noise_dict[baseline]

        return self._error

    # TODO: use different stokes and symmetry!
    # FIXME:
    def uv_coverage(self, antennas=None, baselines=None, sym='.k', xinc=1,
                    times=None, x_range=None, y_range=None):
        """
        Make plots of uv-coverage for selected baselines/antennas.

        If ``antenna`` is not None, then plot tracs for all baselines of
        selected antenna with antennas specified in ``baselines``. It is like
        AIPS task UVPLOT with bparm=6,7,0.

        :param antennas: (optional)
            AIPS-like ``uvplt`` parameter.
        :param baselines: (optional)
            AIPS-like ``uvplt`` parameter.
        :param sym: (optional)
            Matplotlib symbols to plot. (default: ``.k``)
        :param xinc: (optional)
            AIPS-like ``uvplt`` parameter.
        :param times: (optional)
            Container with start & stop time or ``None``. If ``None`` then use
            all time. (default: ``None``)
        :param x_range: (optional)
            U-distance range. If ``None`` then use all available. (default:
            ``None``)
        :param y_range: (optional)
            V-distance range. If ``None`` then use all available. (default:
            ``None``)
        """
        if antennas is None:
            antennas = self.antennas

        if baselines is None:
            raise Exception("Provide some antenna num. for baselines!")
        else:
            baselines_list = list()
            # If ``baselines`` is iterable
            try:
                baselines_list.extend(baselines)
            # If ``baselines`` is not iterable (int)
            except TypeError:
                baselines_list.append(baselines)
            baselines = set(baselines_list)

        # Check that given baseline numbers are among existing ones
        assert(baselines.issubset(self.antennas))
        # Assert that we don't have one and the same antenna and baseline
        if len(baselines) == len(antennas) == 1:
            assert not baselines.issubset(antennas), "Zero spacing baseline!"

        # Find what baselines to display
        baselines_to_display = list()
        antennas_list = list()
        # If ``antennas`` is iterable
        try:
            antennas_list.extend(antennas)
        # If ``antennas`` is not iterable (int)
        except TypeError:
            antennas_list.append(antennas)
        for ant1 in antennas_list:
            for ant2 in baselines:
                if ant2 > ant1:
                    baselines_to_display.append(ant2 + 256 * ant1)
                elif ant2 < ant1:
                    baselines_to_display.append(ant1 + 256 * ant2)

        baselines_to_display = set(baselines_to_display)

        uvdata, indxs = self._choose_uvdata(times=times,
                                            baselines=baselines_to_display,
                                            freq_average=True)

        # FIXME: Use properties for u, v
        u = self.hdu.columns[self.par_dict['UU--']].array[indxs]
        v = self.hdu.columns[self.par_dict['VV--']].array[indxs]
        uv = np.vstack((u, v)).T
        matplotlib.pyplot.subplot(1, 1, 1)
        matplotlib.pyplot.plot(uv[:, 0], uv[:, 1], sym)
        # FIXME: This is right only for RR/LL!
        matplotlib.pyplot.plot(-uv[:, 0], -uv[:, 1], sym)
        # Find max(u & v)
        umax = max(abs(u))
        vmax = max(abs(v))
        uvmax = max(umax, vmax)
        uv_range = [-1.1 * uvmax, 1.1 * uvmax]
        matplotlib.pyplot.xlim(uv_range)
        matplotlib.pyplot.ylim(uv_range)
        matplotlib.pyplot.axes().set_aspect('equal')
        matplotlib.pyplot.xlabel('U, wavelengths')
        matplotlib.pyplot.ylabel('V, wavelengths')
        matplotlib.pyplot.show()

    def __copy__(self):
        return self

    def __deepcopy__(self, memo):
        return UVData(self.hdulist.filename())

    def __add__(self, other):
        """
        Add to self another instance of UVData.

        :param other:
            Instance of ``UVData`` class. Or object that has ``uvdata``
            attribute that is numpy structured array with the same ``dtype`` as
            ``self``.

        :return:
            Instance od ``UVData`` class with uv-data in ``uvdata`` attribute
            that is sum of ``self`` and other.
        """

        assert(self.uvdata.shape == other.uvdata.shape)
        assert(len(self.uvdata) == len(other.uvdata))

        self_copy = copy.deepcopy(self)
        self_copy.uvdata = self.uvdata + other.uvdata
        self_copy.sync()

        return self_copy

    def __sub__(self, other):
        """
        Substruct from self another instance of UVData.

        :param other:
            Instance of ``UVData`` class. Or object that has ``uvdata``
            attribute that is numpy structured array with the same ``dtype`` as
            ``self``.

        :return:
            Instance od ``UVData`` class with uv-data in ``uvdata`` attribute
            that is difference of ``self`` and other.
        """

        assert(self.uvdata.shape == other.uvdata.shape)
        assert(len(self.uvdata) == len(other.uvdata))

        self_copy = copy.deepcopy(self)
        self_copy.uvdata = self.uvdata - other.uvdata
        self_copy.sync()

        return self_copy

    def multiply(self, x):
        """
        Multiply visibilities on number.
        :param x:
        :return:
        """
        self_copy = copy.deepcopy(self)
        self_copy.uvdata = x * self.uvdata
        self_copy.sync()

        return self_copy

    # TODO: TEST ME!!!
    # TODO: Do i need the possibility of multiplying on any complex number?
    # FIXME: After absorbing gains and multiplying on UVData instance some
    # entries do contain NaN. Is that because of some data is flagged and no
    # gains solution are available for that data?
    def __mul__(self, gains):
        """
        Applies complex antenna gains to the visibilities of ``self``.

        :param gains:
            Instance of ``Gains`` class. Or object with ``data`` attribute
            that is structured numpy array and has ``dtype``:
            dtype=[('start', '<f8'),
                   ('stop', '<f8'),
                   ('antenna', 'int'),
                   ('gains', 'complex', (nif, npol,)),
                   ('weights', '<f8', (nif, npol,))]

        :return:
            Instance of ``UVData`` class with visibilities multiplyied by
            complex antenna gains.
        """

        self_copy = copy.deepcopy(self)

        assert(self.nif == np.shape(gains.nif))
        # TODO: Now we need this to calculating gain * gains*. But try to
        # exclude this assertion
        assert(self.nstokes == 4)

        for t in set(self.hdu.columns[self.par_dict['DATE']].array):

            # Find all uv-data entries with time t:
            indxs = np.where(self.hdu.columns[self.par_dict['DATE']].array
                             == t)[0]
            # Loop through uv_indxs (different baselines with the same ``t``)
            # and multiply visibility with baseline ant1-ant2 to
            # gain(ant1)*gain(ant2)^*.
            for indx in indxs:
                bl = self.hdu.columns[self.par_dict['BASELINE']].array[indx]
                try:
                    gains12 = gains.find_gains_for_baseline(t, bl)
                # If gains is the instance of ``Absorber`` class
                except AttributeError:
                    gains12 = gains.absorbed_gains.find_gains_for_baseline(t,
                                                                           bl)
                # FIXME: In substitute() ['hands'] then [indxs] does return
                # view.
                # print "gains12 :"
                # print gains12
                # Doesn't it change copying? Order of indexing [][] has changed
                self_copy.uvdata[indx] *= gains12.T
        self_copy.sync()

        return self_copy

    def zero_data(self):
        """
        Method that zeros all visibilities.
        """
        self.uvdata = np.zeros(np.shape(self.uvdata), dtype=self.uvdata.dtype)

    def cv(self, q, fname):
        """
        Method that prepares training and testing samples for q-fold
        cross-validation.

        Inputs:

        :param q:
            Number of folds for cross-validation.

        :param fname:
            Base of file names for output the results.

        :return:
            ``q`` pairs of files (format that of ``IO`` subclass that loaded
            current instance of ``UVData``) with training and testing samples
            prepaired in a such way that 1/``q``- part of visibilities from
            each baseline falls in testing sample and other part falls in
            training sample.
        """

        # List of lists of ``q`` blocks of each baseline
        baselines_chunks = list()

        # Split data of each baseline to ``q`` blocks
        for baseline in self.baselines:
            baseline_indxs = np.where(self.hdu.columns[self.par_dict['BASELINE']].array ==
                                     baseline)[0]
            # Shuffle indexes
            np.random.shuffle(baseline_indxs)
            # Indexes of ``q`` nearly equal chunks. That is list of ``q`` index
            # arrays
            q_indxs = np.array_split(baseline_indxs, q)
            # ``q`` blocks for current baseline
            baseline_chunks = [list(indx) for indx in q_indxs]
            baselines_chunks.append(baseline_chunks)

        # Combine ``q`` chunks to ``q`` pairs of training & testing datasets
        for i in range(q):
            print i
            # List of i-th chunk for testing dataset for each baseline
            testing_indxs = [baseline_chunks[i] for baseline_chunks in
                            baselines_chunks]
            # List of "all - i-th" chunk as training dataset for each baseline
            training_indxs = [baseline_chunks[:i] + baseline_chunks[i + 1:] for
                             baseline_chunks in baselines_chunks]

            # Combain testing & training samples of each baseline in one
            testing_indxs = np.sort([item for sublist in testing_indxs for item
                                     in sublist])
            training_indxs = [item for sublist in training_indxs for item in
                              sublist]
            training_indxs = [item for sublist in training_indxs for item in
                              sublist]
            # Save each pair of datasets to files
            # NAXIS changed!!!
            training_data=self.hdu.data[training_indxs]
            testing_data =self.hdu.data[testing_indxs]
            self.save(data=training_data,
                      fname=fname + '_train' + '_' + str(i + 1).zfill(2) + 'of'
                            + str(q) + '.FITS')
            self.save(data=testing_data,
                      fname=fname + '_test' + '_' + str(i + 1).zfill(2) + 'of' +
                            str(q) + '.FITS')

    def cv_score(self, model, stokes='I', average_freq=True):
        """
        Method that returns cross-validation score for ``self`` (as testing
        cv-sample) and model (trained on training cv-sample).

        :param model:
            Model to cross-validate. Instance of ``Model`` class.

        :param stokes (optional):
            Stokes parameter: ``I``, ``Q``, ``U``, ``V``. (default: ``I``)

        :return:
            Cross-validation score between uv-data of current instance and
            model for stokes ``I``.
        """

        baselines_cv_scores = list()

        # Calculate noise on each baseline
        # ``noise`` is dictionary with keys - baseline numbers and values -
        # numpy arrays of noise std for each IF
        noise = self.noise(average_freq=average_freq)
        print "Calculating noise..."
        print noise

        data_copied = copy.deepcopy(self)
        data_copied.substitute([model])
        data_copied.uvdata = self.uvdata - data_copied.uvdata

        if average_freq:
            uvdata = data_copied.uvdata_freq_averaged
        else:
            uvdata = data_copied.uvdata

        for baseline in self.baselines:
            # square difference for each baseline, divide by baseline noise
            # and then sum for current baseline
            indxs = data_copied.hdu.columns[data_copied.par_dict['BASELINE']].array == baseline
            if average_freq:
                hands_diff = uvdata[indxs] / noise[baseline]
            else:
                hands_diff = uvdata[indxs] / noise[baseline][None, :, None]
            # Construct difference for all Stokes parameters
            diffs = dict()
            diffs.update({'I': 0.5 * (hands_diff[..., 0] + hands_diff[..., 1])})
            diffs.update({'V': 0.5 * (hands_diff[..., 0] - hands_diff[..., 1])})
            diffs.update({'Q': 0.5 * (hands_diff[..., 2] + hands_diff[..., 3])})
            diffs.update({'U': 0.5 * 1j * (hands_diff[..., 3] - hands_diff[...,
                                                                           2])})
            for stoke in stokes:
                if stoke not in 'IQUV':
                    raise Exception('Stokes parameter must be in ``IQUV``!')
                result = 0
                diff = diffs[stoke].flatten()
                diff = diff * np.conjugate(diff)
                result += float(diff.sum())
                print "cv score for stoke " + stoke + " is : " + str(result)
            baselines_cv_scores.append(result)

        return sum(baselines_cv_scores)

    # TODO: Use for-cycle on baseline indexes
    def substitute(self, models, baselines=None):
        """
        Method that substitutes visibilities of ``self`` with model values.

        :param models:
            Iterable of ``Model`` instances that substitute visibilities of
            ``self`` with it's own. There should be only one (or zero) model for
            each stokes parameter. If there are two, say I-stokes models, then
            sum them firstly using ``Model.__add__``.

        :param baseline (optional):
            Iterable of baselines on which to substitute visibilities. If
            ``None`` then substitute on all baselines.
            (default: ``None``)
        """

        if baselines is None:
            baselines = self.baselines
        # Indexes of hdu.data with chosen baselines
        indxs = np.hstack(index_of(baselines, self.hdu.columns[self.par_dict['BASELINE']].array))
        n = len(indxs)
        uv = self.uvw[indxs, :2]

        uv_correlations = get_uv_correlations(uv, models)
        # FIXME: This will cause `IndexError: index 1 is out of bounds for axis
        # 2 with size 1` if uv-data has just one parallel stokes (et. `LL`).
        # I should check that my uv-data has Stokes that model provides
        # otherwise ignore that Stokes. Implement ``stokes`` property!
        for i, hand in enumerate(['RR', 'LL', 'RL', 'LR']):
            try:
                self.uvdata[indxs, :, i] = \
                    uv_correlations[hand].repeat(self.nif).reshape((n, self.nif))
                self.sync()
            # If model doesn't have some hands => pass it
            except KeyError:
                pass

    # TODO: convert time to datetime format and use date2num for plotting
    # TODO: make a kwarg argument - to plot in different symbols/colors
    def tplot(self, baselines=None, IF=None, stokes=None, style='a&p',
              freq_average=False, sym=None):
        """
        Method that plots uv-data vs. time.

        :param baselines (optional):
            One or iterable of baselines numbers or ``None``. If ``None`` then
            use all baselines. (default: ``None``)

        :parm IF (optional):
            One or iterable of IF numbers (1-#IF) or ``None``. If ``None`` then
            use all IFs. (default: ``None``)

        :param stokes (optional):
            Any string of: ``I``, ``Q``, ``U``, ``V``, ``RR``, ``LL``, ``RL``,
            ``LR`` or ``None``. If ``None`` then use ``I``.
            (default: ``None``)

        :param style (optional):
            How to plot complex visibilities - real and imaginary part
            (``re&im``) or amplitude and phase (``a&p``). (default: ``a&p``)

        .. note:: All checks are in ``_choose_uvdata`` method.
        """

        if not pylab:
            raise Exception('Install ``pylab`` for plotting!')

        if not stokes:
            stokes = 'I'

        uvdata, indxs = self._choose_uvdata(baselines=baselines, IF=IF,
                                            stokes=stokes,
                                            freq_average=freq_average)
        # TODO: i need function to choose parameters
        times = self.hdu.columns[self.par_dict['DATE']].array[indxs]

        if style == 'a&p':
            a1 = np.angle(uvdata)
            a2 = np.real(np.sqrt(uvdata * np.conj(uvdata)))
        elif style == 're&im':
            a1 = uvdata.real
            a2 = uvdata.imag
        else:
            raise Exception('Only ``a&p`` and ``re&im`` styles are allowed!')

        if not freq_average:

            # # of chosen IFs
            n_if = np.shape(uvdata)[1]

            # TODO: define colors
            try:
                syms = self.__color_list[:n_if]
            except AttributeError:
                print "Define self.__color_list to show in different colors!"
                syms = ['.k'] * n_if

            pylab.subplot(2, 1, 1)
            for _if in range(n_if):
                # TODO: plot in different colors and make a legend
                pylab.plot(times, a1[:, _if], syms[_if])
            pylab.subplot(2, 1, 2)
            for _if in range(n_if):
                pylab.plot(times, a2[:, _if], syms[_if])
                if style == 'a&p':
                    pylab.ylim([-math.pi, math.pi])
            pylab.show()

        else:
            if not sym:
                sym = '.k'
            pylab.subplot(2, 1, 1)
            pylab.plot(times, a1, sym)
            pylab.subplot(2, 1, 2)
            pylab.plot(times, a2, sym)
            if style == 'a&p':
                pylab.ylim([-math.pi, math.pi])
            pylab.show()

    # TODO: Implement PA[deg] slicing of uv-plane with keyword argument ``PA``.
    # TODO: Add ``model`` kwarg for plotting image plane model with data
    # together.
    # TODO: Add ``plot_noise`` boolean kwarg for plotting error bars also. (Use
    # ``UVData.noise()`` method for finding noise values.)
    # TODO: implement antennas/baselines arguments as in ``uv_coverage``.
    def uvplot(self, baselines=None, IF=None, stokes=None, style='a&p',
               freq_average=False, sym=None, phase_range=None, amp_range=None,
               re_range=None, im_range=None, colors=None, color='#4682b4',
               fig=None):
        """
        Method that plots uv-data for given baseline vs. uv-radius.

        :param baselines: (optional)
            One or iterable of baselines numbers or ``None``. If ``None`` then
            use all baselines. (default: ``None``)
        :parm IF (optional):
            One or iterable of IF numbers (1-#IF) or ``None``. If ``None`` then
            use all IFs. (default: ``None``)
        :param stokes: (optional)
            Any string of: ``I``, ``Q``, ``U``, ``V``, ``RR``, ``LL``, ``RL``,
            ``LR`` or ``None``. If ``None`` then use ``I``.
            (default: ``None``)
        :param style: (optional)
            How to plot complex visibilities - real and imaginary part
            (``re&im``) or amplitude and phase (``a&p``). (default: ``a&p``)
        :param color: (optional)
            Default color.
        :param colors: (optional)
            Default colors for multi IF plotting.

        .. note:: All checks are in ``_choose_uvdata`` method.
        """

        if not pylab:
            raise Exception('Install ``pylab`` for plotting!')

        if not stokes:
            stokes = 'I'

        uvdata, indxs = self._choose_uvdata(baselines=baselines, IF=IF,
                                            stokes=stokes,
                                            freq_average=freq_average)

        # TODO: i need function choose parameters
        uvw_data = self.uvw[indxs]
        uv_radius = np.sqrt(uvw_data[:, 0] ** 2 + uvw_data[:, 1] ** 2)

        if style == 'a&p':
            a1 = np.angle(uvdata)
            a2 = np.real(np.sqrt(uvdata * np.conj(uvdata)))
        elif style == 're&im':
            a1 = uvdata.real
            a2 = uvdata.imag
        else:
            raise Exception('Only ``a&p`` and ``re&im`` styles are allowed!')

        if fig is None:
            fig, axes = matplotlib.pyplot.subplots(nrows=2, ncols=1, sharex=True,
                                                   sharey=False)
        else:
            axes = fig.get_axes()

        if not freq_average:
            # # of chosen IFs
            # TODO: Better use len(IF) if ``data`` shape will change sometimes.
            if IF is None:
                n_if = self.nif
            else:
                try:
                    # If ``IF`` is at least iterable
                    n_if = len(IF)
                except TypeError:
                    # If ``IF`` is just a number
                    n_if = 1

            # TODO: define colors
            if colors is not None:
                assert n_if <= len(colors)
                syms = colors[:n_if]
                syms = [".{}".format(color) for color in syms]
            else:
                print "Provide ``colors`` argument to show in different" \
                      " colors!"
                syms = ['.'] * n_if

            for _if in range(n_if):
                # TODO: plot in different colors and make a legend
                # Ignore default color if colors list is supplied
                if colors is not None:
                    axes[0].plot(uv_radius, a2[:, _if], syms[_if])
                else:
                    axes[0].plot(uv_radius, a2[:, _if], syms[_if], color=color)
            for _if in range(n_if):
                # Ignore default color if colors list is supplied
                if colors is not None:
                    axes[1].plot(uv_radius, a1[:, _if], syms[_if])
                else:
                    axes[1].plot(uv_radius, a1[:, _if], syms[_if], color=color)
            if style == 'a&p':
                axes[1].set_ylim([-math.pi, math.pi])
                axes[0].set_ylabel('Amplitude, [Jy]')
                axes[1].set_ylabel('Phase, [rad]')
                if amp_range is not None:
                    axes[0].set_ylim(amp_range)
                if phase_range is not None:
                    axes[1].set_ylim(phase_range)
            elif style == 're&im':
                axes[0].set_ylabel('Re, [Jy]')
                axes[1].set_ylabel('Im, [Jy]')
                if re_range is not None:
                    axes[0].set_ylim(re_range)
                if im_range is not None:
                    axes[1].set_ylim(im_range)
            matplotlib.pyplot.xlabel('UV-radius, wavelengths')
            fig.show()
        else:
            if not sym:
                sym = '.'
            axes[0].plot(uv_radius, a2, sym, color=color)
            axes[1].plot(uv_radius, a1, sym, color=color)
            matplotlib.pyplot.xlabel('UV-radius, wavelengths')
            if style == 'a&p':
                axes[1].set_ylim([-math.pi, math.pi])
                axes[0].set_ylabel('Amplitude, [Jy]')
                axes[1].set_ylabel('Phase, [rad]')
                if amp_range is not None:
                    axes[0].set_ylim(amp_range)
                if phase_range is not None:
                    axes[1].set_ylim(phase_range)

            elif style == 're&im':
                axes[0].set_ylabel('Re, [Jy]')
                axes[1].set_ylabel('Im, [Jy]')
                if re_range is not None:
                    axes[0].set_ylim(re_range)
                if im_range is not None:
                    axes[1].set_ylim(im_range)

            fig.show()
        return fig

    def uvplot_model(self, model, baselines=None, stokes=None, style='a&p'):
        """
        Plot given image plain model.

        :param model:
            Instance of ``Model`` class.

        :param baselines: (optional)
            One or iterable of baselines numbers or ``None``. If ``None`` then
            use all baselines. (default: ``None``)

        :parm IF (optional):
            One or iterable of IF numbers (1-#IF) or ``None``. If ``None`` then
            use all IFs. (default: ``None``)

        :param stokes: (optional)
            Any string of: ``I``, ``Q``, ``U``, ``V``, ``RR``, ``LL``, ``RL``,
            ``LR`` or ``None``. If ``None`` then use ``I``.
            (default: ``None``)

        :param style: (optional)
            How to plot complex visibilities - real and imaginary part
            (``re&im``) or amplitude and phase (``a&p``). (default: ``a&p``)
        """
        # Copy ``model``, choose ``uvws`` given ``baselines`` and set ``_uvws``
        # atribute of ``model``'s copy to calculated ``uvws``. Use
        # ``model.uvplot()`` method to plot model.
        raise NotImplementedError

    def ft_to_image(self, image_params, baselines=None, IF=None, times=None,
                    freq_average=True):
        """
        FT uv-data to dirty map with specified parameters.

        :param image_params:
            Dictionary with image parameters.
        :param baselines: (optional)
            Baselines to use. If ``None`` then use all. (default: ``None``)
        :param IF: (optional)
            IFs to use. If ``None`` then use all. (default: ``None``)
        :param times: (optional)
            Time range to use. If ``None`` then use all. (default: ``None``)
        :param freq_average: (optional)
            Average IFs? (default: ``True``)

        :return:
            ``Image`` instance with dirty map.
        """
        # im(x, y) = vis(u, v) * np.exp(2. * math.pi * 1j * (u * x + v * y))
        # where x, y - distances from pase center [rad]
        pass


if __name__ == '__main__':
<<<<<<< HEAD
    uv_fname = '/home/ilya/vlbi_errors/examples/L/1633+382/1633+382.l18.2010_05_21.uvf'
    uvdata = UVData(uv_fname)
    # fname = '/home/ilya/sandbox/heteroboot/0945+408.u.2007_04_18.uvf'
    # uvdata = UVData(fname)
    # uvdata.uvplot(style='re&im', freq_average=True)
    # uvdata.uvplot(style='re&im')
    # uvdata.uvplot(style='a&p', freq_average=True)
    # uvdata.uvplot(style='a&p', IF=[1, 2], freq_average=True)
    # uvdata.uvplot(style='a&p', amp_range=[0, 2], phase_range=[-0.5, 0.5],
    #               colors=['b', 'g', 'r', 'y'], baselines=uvdata.baselines[:4])
    # uvdata.uvplot(style='a&p', amp_range=[0, 2], phase_range=[-0.5, 0.5],
    #               colors=['b', 'g', 'r', 'y'], baselines=uvdata.baselines[:4],
    #               IF=[1, 2])
=======
    import os
    data_dir = '/home/ilya/code/vlbi_errors/bin'
    uvdata = UVData(os.path.join(data_dir, '0125+487_L.uvf_difmap'))
    noises = uvdata.noise(split_scans=False, use_V=True, average_freq=True)
    for bl in uvdata.baselines:
        print np.shape(noises[bl])
    print noises
>>>>>>> 00f5420d
<|MERGE_RESOLUTION|>--- conflicted
+++ resolved
@@ -521,17 +521,10 @@
             Use IF-averaged data for calculating noise? (default: ``False``)
 
         :return:
-<<<<<<< HEAD
-            Dictionary with keys that are baseline numbers and values are
-            arrays of noise std for each IF (if ``use_V==True``), or array with
-            shape (#if, #stokes) with noise std values for each IF for each
-            stokes parameter (eg. RR, LL, ...).
-=======
             Dictionary with keys - baseline numbers & values - arrays of shape
             ([#scans], [#IF], [#stokes]). It means (#scans, #IF) if
             ``split_scans=True`` & ``use_V=True``, (#IF, #stokes) if
             ``split_scans=False`` & ``use_V=False`` etc.
->>>>>>> 00f5420d
         """
         baselines_noises = dict()
         if use_V:
@@ -1350,26 +1343,10 @@
 
 
 if __name__ == '__main__':
-<<<<<<< HEAD
-    uv_fname = '/home/ilya/vlbi_errors/examples/L/1633+382/1633+382.l18.2010_05_21.uvf'
-    uvdata = UVData(uv_fname)
-    # fname = '/home/ilya/sandbox/heteroboot/0945+408.u.2007_04_18.uvf'
-    # uvdata = UVData(fname)
-    # uvdata.uvplot(style='re&im', freq_average=True)
-    # uvdata.uvplot(style='re&im')
-    # uvdata.uvplot(style='a&p', freq_average=True)
-    # uvdata.uvplot(style='a&p', IF=[1, 2], freq_average=True)
-    # uvdata.uvplot(style='a&p', amp_range=[0, 2], phase_range=[-0.5, 0.5],
-    #               colors=['b', 'g', 'r', 'y'], baselines=uvdata.baselines[:4])
-    # uvdata.uvplot(style='a&p', amp_range=[0, 2], phase_range=[-0.5, 0.5],
-    #               colors=['b', 'g', 'r', 'y'], baselines=uvdata.baselines[:4],
-    #               IF=[1, 2])
-=======
     import os
     data_dir = '/home/ilya/code/vlbi_errors/bin'
     uvdata = UVData(os.path.join(data_dir, '0125+487_L.uvf_difmap'))
     noises = uvdata.noise(split_scans=False, use_V=True, average_freq=True)
     for bl in uvdata.baselines:
         print np.shape(noises[bl])
-    print noises
->>>>>>> 00f5420d
+    print noises